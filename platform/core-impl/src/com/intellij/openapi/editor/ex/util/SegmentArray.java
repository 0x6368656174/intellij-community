/*
 * Copyright 2000-2012 JetBrains s.r.o.
 *
 * Licensed under the Apache License, Version 2.0 (the "License");
 * you may not use this file except in compliance with the License.
 * You may obtain a copy of the License at
 *
 * http://www.apache.org/licenses/LICENSE-2.0
 *
 * Unless required by applicable law or agreed to in writing, software
 * distributed under the License is distributed on an "AS IS" BASIS,
 * WITHOUT WARRANTIES OR CONDITIONS OF ANY KIND, either express or implied.
 * See the License for the specific language governing permissions and
 * limitations under the License.
 */
package com.intellij.openapi.editor.ex.util;

import com.intellij.openapi.diagnostic.Logger;
import org.jetbrains.annotations.NotNull;

/**
 * This class is a data structure specialized for working with the indexed segments, i.e. it holds numerous mappings like
 * {@code 'index <-> (start; end)'} and provides convenient way for working with them, e.g. find index by particular offset that
 * belongs to target <code>(start; end)</code> segment etc.
 * <p/>
 * Not thread-safe.
 */
public class SegmentArray {
  private static final Logger LOG = Logger.getInstance("#com.intellij.openapi.editor.ex.util.SegmentArray");
  private int[] myStarts;
  private int[] myEnds;

  protected int mySegmentCount = 0;
  protected static final int INITIAL_SIZE = 64;

  protected SegmentArray() {
    myStarts = new int[INITIAL_SIZE];
    myEnds = new int[INITIAL_SIZE];
  }

  protected void setElementAt(int i, int startOffset, int endOffset) {
    if (startOffset < 0) {
      LOG.error("Invalid startOffset:" + startOffset);
    }
    if (endOffset < 0) {
      LOG.error("Invalid endOffset:" + endOffset);
    }

    if (i >= mySegmentCount) {
      mySegmentCount = i + 1;
    }

    myStarts = reallocateArray(myStarts, i);
    myStarts[i] = startOffset;

    myEnds = reallocateArray(myEnds, i);
    myEnds[i] = endOffset;
  }

  protected void replace(int startOffset, @NotNull SegmentArray data, int len) {
    System.arraycopy(data.myStarts, 0, myStarts, startOffset, len);
    System.arraycopy(data.myEnds, 0, myEnds, startOffset, len);
  }

  static int calcCapacity(int currentArraySize, int index) {
    if (currentArraySize == 0) {
      currentArraySize = 16;
    }
    else {
      currentArraySize = currentArraySize * 12 / 10;
    }
    if (index >= currentArraySize) {
      currentArraySize = index * 12 / 10;
    }
    return currentArraySize;
  }

  @NotNull
  protected static int[] reallocateArray(@NotNull int[] array, int index) {
    if (index < array.length) return array;

<<<<<<< HEAD
    int[] newArray = new int[calcCapacity(array.length, index)];
=======
    int newArraySize = array.length;
    if (newArraySize == 0) {
      newArraySize = 16;
    }
    else {
      newArraySize += newArraySize / 5;
    }
    if (index >= newArraySize) {
      newArraySize = index + index / 5;
    }
    short[] newArray = new short[newArraySize];
>>>>>>> 5ba5425a
    System.arraycopy(array, 0, newArray, 0, array.length);
    return newArray;
  }

  public final int findSegmentIndex(int offset) {
    if (mySegmentCount <= 0) {
      if (offset == 0) return 0;
      throw new IllegalStateException("no segments available. offset = "+offset);
    }

    final int lastValidOffset = getLastValidOffset();

    if (offset > lastValidOffset || offset < 0) {
      throw new IndexOutOfBoundsException("Wrong offset: " + offset + ". Should be in range: [0, " + lastValidOffset + "]");
    }

    final int lastValidIndex = mySegmentCount - 1;
    if (offset == lastValidOffset) return lastValidIndex;

    int start = 0;
    int end = lastValidIndex;

    while (start < end) {
      int i = (start + end) / 2;
      if (offset < myStarts[i]) {
        end = i - 1;
      }
      else if (offset >= myEnds[i]) {
        start = i + 1;
      }
      else {
        return i;
      }
    }

    // This means that there is a gap at given offset
    assert myStarts[start] <= offset && offset < myEnds[start] : start;

    return start;
  }

  public int getLastValidOffset() {
    return mySegmentCount == 0 ? 0 : myEnds[mySegmentCount - 1];
  }

  public final void changeSegmentLength(int startIndex, int change) {
    if (startIndex >= 0 && startIndex < mySegmentCount) {
      myEnds[startIndex] += change;
    }
    shiftSegments(startIndex + 1, change);
  }

  public final void shiftSegments(int startIndex, int shift) {
    for (int i = startIndex; i < mySegmentCount; i++) {
      myStarts[i] += shift;
      myEnds[i] += shift;
      if (myStarts[i] < 0 || myEnds[i] < 0) {
        LOG.error("Error shifting segments: myStarts[" + i + "] = " + myStarts[i] + ", myEnds[" + i + "] = " + myEnds[i]);
      }
    }
  }

  public void removeAll() {
    mySegmentCount = 0;
  }

  public void remove(int startIndex, int endIndex) {
    myStarts = remove(myStarts, startIndex, endIndex);
    myEnds = remove(myEnds, startIndex, endIndex);
    mySegmentCount -= endIndex - startIndex;
  }

  @NotNull
  protected int[] remove(@NotNull int[] array, int startIndex, int endIndex) {
    if (endIndex < mySegmentCount) {
      System.arraycopy(array, endIndex, array, startIndex, mySegmentCount - endIndex);
    }
    return array;
  }

  protected void insert(@NotNull SegmentArray segmentArray, int startIndex) {
    myStarts = insert(myStarts, segmentArray.myStarts, startIndex, segmentArray.getSegmentCount());
    myEnds = insert(myEnds, segmentArray.myEnds, startIndex, segmentArray.getSegmentCount());
    mySegmentCount += segmentArray.getSegmentCount();
  }

  @NotNull
  protected int[] insert(@NotNull int[] array, @NotNull int[] insertArray, int startIndex, int insertLength) {
    int[] newArray = reallocateArray(array, mySegmentCount + insertLength);
    if (startIndex < mySegmentCount) {
      System.arraycopy(newArray, startIndex, newArray, startIndex + insertLength, mySegmentCount - startIndex);
    }
    System.arraycopy(insertArray, 0, newArray, startIndex, insertLength);
    return newArray;
  }

  public int getSegmentStart(int index) {
    if (index < 0 || index >= mySegmentCount) {
      throw new IndexOutOfBoundsException("Wrong line: " + index + ". Available lines count: " + mySegmentCount);
    }
    return myStarts[index];
  }

  public int getSegmentEnd(int index) {
    if (index < 0 || index >= mySegmentCount) {
      throw new IndexOutOfBoundsException("Wrong line: " + index + ". Available lines count: " + mySegmentCount);
    }
    return myEnds[index];
  }

  public int getSegmentCount() {
    return mySegmentCount;
  }
}
<|MERGE_RESOLUTION|>--- conflicted
+++ resolved
@@ -18,6 +18,8 @@
 import com.intellij.openapi.diagnostic.Logger;
 import org.jetbrains.annotations.NotNull;
 
+import java.lang.reflect.Array;
+
 /**
  * This class is a data structure specialized for working with the indexed segments, i.e. it holds numerous mappings like
  * {@code 'index <-> (start; end)'} and provides convenient way for working with them, e.g. find index by particular offset that
@@ -79,21 +81,7 @@
   protected static int[] reallocateArray(@NotNull int[] array, int index) {
     if (index < array.length) return array;
 
-<<<<<<< HEAD
     int[] newArray = new int[calcCapacity(array.length, index)];
-=======
-    int newArraySize = array.length;
-    if (newArraySize == 0) {
-      newArraySize = 16;
-    }
-    else {
-      newArraySize += newArraySize / 5;
-    }
-    if (index >= newArraySize) {
-      newArraySize = index + index / 5;
-    }
-    short[] newArray = new short[newArraySize];
->>>>>>> 5ba5425a
     System.arraycopy(array, 0, newArray, 0, array.length);
     return newArray;
   }
@@ -174,6 +162,31 @@
     return array;
   }
 
+  @NotNull
+  protected <T> T[] remove(@NotNull T[] array, int startIndex, int endIndex) {
+    if (endIndex < mySegmentCount) {
+      System.arraycopy(array, endIndex, array, startIndex, mySegmentCount - endIndex);
+    }
+    return array;
+  }
+
+
+  @NotNull
+  protected short[] remove(@NotNull short[] array, int startIndex, int endIndex) {
+    if (endIndex < mySegmentCount) {
+      System.arraycopy(array, endIndex, array, startIndex, mySegmentCount - endIndex);
+    }
+    return array;
+  }
+
+  @NotNull
+  protected long[] remove(@NotNull long[] array, int startIndex, int endIndex) {
+    if (endIndex < mySegmentCount) {
+      System.arraycopy(array, endIndex, array, startIndex, mySegmentCount - endIndex);
+    }
+    return array;
+  }
+
   protected void insert(@NotNull SegmentArray segmentArray, int startIndex) {
     myStarts = insert(myStarts, segmentArray.myStarts, startIndex, segmentArray.getSegmentCount());
     myEnds = insert(myEnds, segmentArray.myEnds, startIndex, segmentArray.getSegmentCount());
@@ -190,6 +203,26 @@
     return newArray;
   }
 
+  @NotNull
+  protected <T> T[] insert(@NotNull T[] array, @NotNull T[] insertArray, int startIndex, int insertLength) {
+    T[] newArray = reallocateArray(array, mySegmentCount + insertLength);
+    if (startIndex < mySegmentCount) {
+      System.arraycopy(newArray, startIndex, newArray, startIndex + insertLength, mySegmentCount - startIndex);
+    }
+    System.arraycopy(insertArray, 0, newArray, startIndex, insertLength);
+    return newArray;
+  }
+
+  @NotNull
+  protected short[] insert(@NotNull short[] array, @NotNull short[] insertArray, int startIndex, int insertLength) {
+    short[] newArray = reallocateArray(array, mySegmentCount + insertLength);
+    if (startIndex < mySegmentCount) {
+      System.arraycopy(newArray, startIndex, newArray, startIndex + insertLength, mySegmentCount - startIndex);
+    }
+    System.arraycopy(insertArray, 0, newArray, startIndex, insertLength);
+    return newArray;
+  }
+
   public int getSegmentStart(int index) {
     if (index < 0 || index >= mySegmentCount) {
       throw new IndexOutOfBoundsException("Wrong line: " + index + ". Available lines count: " + mySegmentCount);
@@ -204,6 +237,7 @@
     return myEnds[index];
   }
 
+
   public int getSegmentCount() {
     return mySegmentCount;
   }
