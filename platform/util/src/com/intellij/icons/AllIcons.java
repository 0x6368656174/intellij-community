<<<<<<< HEAD
package com.intellij.icons;

import com.intellij.openapi.util.IconLoader;

import javax.swing.*;

public class AllIcons {
  
  public static class Actions {
    public static final Icon AddFacesSupport = IconLoader.getIcon("/actions/addFacesSupport.png"); // 16x16
    public static final Icon Annotate = IconLoader.getIcon("/actions/annotate.png"); // 16x16
    public static final Icon Back = IconLoader.getIcon("/actions/back.png"); // 16x16
    public static final Icon Browser_externalJavaDoc = IconLoader.getIcon("/actions/browser-externalJavaDoc.png"); // 16x16
    public static final Icon Cancel = IconLoader.getIcon("/actions/cancel.png"); // 16x16
    public static final Icon Checked = IconLoader.getIcon("/actions/checked.png"); // 12x12
    public static final Icon Checked_selected = IconLoader.getIcon("/actions/checked_selected.png"); // 12x12
    public static final Icon Checked_small = IconLoader.getIcon("/actions/checked_small.png"); // 11x11
    public static final Icon Checked_small_selected = IconLoader.getIcon("/actions/checked_small_selected.png"); // 11x11
    public static final Icon CheckOut = IconLoader.getIcon("/actions/checkOut.png"); // 16x16
    public static final Icon Clean = IconLoader.getIcon("/actions/clean.png"); // 16x16
    public static final Icon CleanLight = IconLoader.getIcon("/actions/cleanLight.png"); // 16x16
    public static final Icon Close = IconLoader.getIcon("/actions/close.png"); // 16x16
    public static final Icon CloseHovered = IconLoader.getIcon("/actions/closeHovered.png"); // 16x16
    public static final Icon CloseNew = IconLoader.getIcon("/actions/closeNew.png"); // 16x16
    public static final Icon CloseNewHovered = IconLoader.getIcon("/actions/closeNewHovered.png"); // 16x16
    public static final Icon Collapseall = IconLoader.getIcon("/actions/collapseall.png"); // 16x16
    public static final Icon Commit = IconLoader.getIcon("/actions/commit.png"); // 16x16
    public static final Icon Compile = IconLoader.getIcon("/actions/compile.png"); // 16x16
    public static final Icon ConsoleHistory = IconLoader.getIcon("/actions/consoleHistory.png"); // 16x16
    public static final Icon Copy = IconLoader.getIcon("/actions/copy.png"); // 16x16
    public static final Icon CreateFromUsage = IconLoader.getIcon("/actions/createFromUsage.png"); // 16x16
    public static final Icon CreatePatch = IconLoader.getIcon("/actions/createPatch.png"); // 16x16
    public static final Icon Cross = IconLoader.getIcon("/actions/cross.png"); // 12x12
    public static final Icon Delete = IconLoader.getIcon("/actions/delete.png"); // 16x16
    public static final Icon Diff = IconLoader.getIcon("/actions/diff.png"); // 16x16
    public static final Icon DiffWithCurrent = IconLoader.getIcon("/actions/diffWithCurrent.png"); // 16x16
    public static final Icon Dump = IconLoader.getIcon("/actions/dump.png"); // 16x16
    public static final Icon Edit = IconLoader.getIcon("/actions/edit.png"); // 14x14
    public static final Icon EditSource = IconLoader.getIcon("/actions/editSource.png"); // 16x16
    public static final Icon ErDiagram = IconLoader.getIcon("/actions/erDiagram.png"); // 16x16
    public static final Icon Exclude = IconLoader.getIcon("/actions/exclude.png"); // 14x14
    public static final Icon Execute = IconLoader.getIcon("/actions/execute.png"); // 16x16
    public static final Icon Exit = IconLoader.getIcon("/actions/exit.png"); // 16x16
    public static final Icon Expandall = IconLoader.getIcon("/actions/expandall.png"); // 16x16
    public static final Icon Export = IconLoader.getIcon("/actions/export.png"); // 16x16
    public static final Icon FileStatus = IconLoader.getIcon("/actions/fileStatus.png"); // 16x16
    public static final Icon Filter_small = IconLoader.getIcon("/actions/filter_small.png"); // 16x16
    public static final Icon Find = IconLoader.getIcon("/actions/find.png"); // 16x16
    public static final Icon Forward = IconLoader.getIcon("/actions/forward.png"); // 16x16
    public static final Icon GC = IconLoader.getIcon("/actions/gc.png"); // 16x16
    public static final Icon Get = IconLoader.getIcon("/actions/get.png"); // 16x16
    public static final Icon GroupByMethod = IconLoader.getIcon("/actions/groupByMethod.png"); // 16x16
    public static final Icon Help = IconLoader.getIcon("/actions/help.png"); // 16x16
    public static final Icon Install = IconLoader.getIcon("/actions/install.png"); // 16x16
    public static final Icon IntentionBulb = IconLoader.getIcon("/actions/intentionBulb.png"); // 16x16
    public static final Icon Lightning = IconLoader.getIcon("/actions/lightning.png"); // 16x16
    public static final Icon Menu_cut = IconLoader.getIcon("/actions/menu-cut.png"); // 16x16
    public static final Icon Menu_find = IconLoader.getIcon("/actions/menu-find.png"); // 16x16
    public static final Icon Menu_help = IconLoader.getIcon("/actions/menu-help.png"); // 16x16
    public static final Icon Menu_open = IconLoader.getIcon("/actions/menu-open.png"); // 16x16
    public static final Icon Menu_paste = IconLoader.getIcon("/actions/menu-paste.png"); // 16x16
    public static final Icon Menu_replace = IconLoader.getIcon("/actions/menu-replace.png"); // 16x16
    public static final Icon Menu_saveall = IconLoader.getIcon("/actions/menu-saveall.png"); // 16x16
    public static final Icon Minimize = IconLoader.getIcon("/actions/minimize.png"); // 16x16
    public static final Icon Module = IconLoader.getIcon("/actions/module.png"); // 16x16
    public static final Icon Move_to_button_top = IconLoader.getIcon("/actions/move-to-button-top.png"); // 11x12
    public static final Icon Move_to_button = IconLoader.getIcon("/actions/move-to-button.png"); // 11x10
    public static final Icon MoveDown = IconLoader.getIcon("/actions/moveDown.png"); // 14x14
    public static final Icon MoveUp = IconLoader.getIcon("/actions/moveUp.png"); // 14x14
    public static final Icon New = IconLoader.getIcon("/actions/new.png"); // 16x16
    public static final Icon NewFolder = IconLoader.getIcon("/actions/newFolder.png"); // 16x16
    public static final Icon Nextfile = IconLoader.getIcon("/actions/nextfile.png"); // 16x16
    public static final Icon NextOccurence = IconLoader.getIcon("/actions/nextOccurence.png"); // 16x16
    public static final Icon Pause = IconLoader.getIcon("/actions/pause.png"); // 16x16
    public static final Icon PopFrame = IconLoader.getIcon("/actions/popFrame.png"); // 16x16
    public static final Icon Prevfile = IconLoader.getIcon("/actions/prevfile.png"); // 16x16
    public static final Icon Preview = IconLoader.getIcon("/actions/preview.png"); // 16x16
    public static final Icon PreviousOccurence = IconLoader.getIcon("/actions/previousOccurence.png"); // 16x16
    public static final Icon ProfileCPU = IconLoader.getIcon("/actions/profileCPU.png"); // 16x16
    public static final Icon ProfileMemory = IconLoader.getIcon("/actions/profileMemory.png"); // 16x16
    public static final Icon Properties = IconLoader.getIcon("/actions/properties.png"); // 16x16
    public static final Icon QuickfixBulb = IconLoader.getIcon("/actions/quickfixBulb.png"); // 16x16
    public static final Icon QuickfixOffBulb = IconLoader.getIcon("/actions/quickfixOffBulb.png"); // 16x16
    public static final Icon QuickList = IconLoader.getIcon("/actions/quickList.png"); // 16x16
    public static final Icon RealIntentionBulb = IconLoader.getIcon("/actions/realIntentionBulb.png"); // 16x16
    public static final Icon RealIntentionOffBulb = IconLoader.getIcon("/actions/realIntentionOffBulb.png"); // 16x16
    public static final Icon Redo = IconLoader.getIcon("/actions/redo.png"); // 16x16
    public static final Icon RefactoringBulb = IconLoader.getIcon("/actions/refactoringBulb.png"); // 16x16
    public static final Icon Refresh = IconLoader.getIcon("/actions/refresh.png"); // 16x16
    public static final Icon RefreshUsages = IconLoader.getIcon("/actions/refreshUsages.png"); // 16x16
    public static final Icon Replace = IconLoader.getIcon("/actions/replace.png"); // 16x16
    public static final Icon Reset_to_default = IconLoader.getIcon("/actions/reset-to-default.png"); // 16x16
    public static final Icon Reset = IconLoader.getIcon("/actions/reset.png"); // 16x16
    public static final Icon Restart = IconLoader.getIcon("/actions/restart.png"); // 16x16
    public static final Icon Resume = IconLoader.getIcon("/actions/resume.png"); // 16x16
    public static final Icon Rollback = IconLoader.getIcon("/actions/rollback.png"); // 16x16
    public static final Icon RunToCursor = IconLoader.getIcon("/actions/runToCursor.png"); // 16x16
    public static final Icon Search = IconLoader.getIcon("/actions/search.png"); // 16x16
    public static final Icon Selectall = IconLoader.getIcon("/actions/selectall.png"); // 16x16
    public static final Icon Share = IconLoader.getIcon("/actions/share.png"); // 14x14
    public static final Icon ShowAsTree = IconLoader.getIcon("/actions/showAsTree.png"); // 16x16
    public static final Icon ShowChangesOnly = IconLoader.getIcon("/actions/showChangesOnly.png"); // 16x16
    public static final Icon ShowHiddens = IconLoader.getIcon("/actions/showHiddens.png"); // 16x16
    public static final Icon ShowImportStatements = IconLoader.getIcon("/actions/showImportStatements.png"); // 16x16
    public static final Icon ShowReadAccess = IconLoader.getIcon("/actions/showReadAccess.png"); // 16x16
    public static final Icon ShowSettings = IconLoader.getIcon("/actions/showSettings.png"); // 16x16
    public static final Icon ShowSource = IconLoader.getIcon("/actions/showSource.png"); // 16x16
    public static final Icon ShowViewer = IconLoader.getIcon("/actions/showViewer.png"); // 16x16
    public static final Icon ShowWriteAccess = IconLoader.getIcon("/actions/showWriteAccess.png"); // 16x16
    public static final Icon SortAsc = IconLoader.getIcon("/actions/sortAsc.png"); // 9x8
    public static final Icon SortDesc = IconLoader.getIcon("/actions/sortDesc.png"); // 9x8
    public static final Icon SplitHorizontally = IconLoader.getIcon("/actions/splitHorizontally.png"); // 16x16
    public static final Icon SplitVertically = IconLoader.getIcon("/actions/splitVertically.png"); // 16x16
    public static final Icon StartDebugger = IconLoader.getIcon("/actions/startDebugger.png"); // 16x16
    public static final Icon StepOut = IconLoader.getIcon("/actions/stepOut.png"); // 16x16
    public static final Icon Submit1 = IconLoader.getIcon("/actions/submit1.png"); // 11x11
    public static final Icon Suspend = IconLoader.getIcon("/actions/suspend.png"); // 16x16
    public static final Icon SwapPanels = IconLoader.getIcon("/actions/swapPanels.png"); // 16x16
    public static final Icon Sync = IconLoader.getIcon("/actions/sync.png"); // 16x16
    public static final Icon SyncPanels = IconLoader.getIcon("/actions/syncPanels.png"); // 16x16
    public static final Icon ToggleSoftWrap = IconLoader.getIcon("/actions/toggleSoftWrap.png"); // 16x16
    public static final Icon TraceInto = IconLoader.getIcon("/actions/traceInto.png"); // 16x16
    public static final Icon TraceOver = IconLoader.getIcon("/actions/traceOver.png"); // 16x16
    public static final Icon Undo = IconLoader.getIcon("/actions/undo.png"); // 16x16
    public static final Icon Uninstall = IconLoader.getIcon("/actions/uninstall.png"); // 16x16
    public static final Icon Unselectall = IconLoader.getIcon("/actions/unselectall.png"); // 16x16
    public static final Icon Unshare = IconLoader.getIcon("/actions/unshare.png"); // 14x14

  }
  
  public static class Ant {
    public static final Icon AntInstallation = IconLoader.getIcon("/ant/antInstallation.png"); // 16x16
    public static final Icon Build = IconLoader.getIcon("/ant/build.png"); // 16x16
    public static final Icon ChangeView = IconLoader.getIcon("/ant/changeView.png"); // 16x16
    public static final Icon Filter = IconLoader.getIcon("/ant/filter.png"); // 16x16
    public static final Icon Message = IconLoader.getIcon("/ant/message.png"); // 16x16
    public static final Icon MetaTarget = IconLoader.getIcon("/ant/metaTarget.png"); // 16x16
    public static final Icon Properties = IconLoader.getIcon("/ant/properties.png"); // 16x16
    public static final Icon ShortcutFilter = IconLoader.getIcon("/ant/shortcutFilter.png"); // 16x16
    public static final Icon Target = IconLoader.getIcon("/ant/target.png"); // 16x16
    public static final Icon Task = IconLoader.getIcon("/ant/task.png"); // 16x16
    public static final Icon Verbose = IconLoader.getIcon("/ant/verbose.png"); // 16x16

  }
  
  public static class Compiler {
    public static final Icon Error = IconLoader.getIcon("/compiler/error.png"); // 16x16
    public static final Icon HideWarnings = IconLoader.getIcon("/compiler/hideWarnings.png"); // 16x16
    public static final Icon Information = IconLoader.getIcon("/compiler/information.png"); // 16x16
    public static final Icon Warning = IconLoader.getIcon("/compiler/warning.png"); // 16x16

  }
  
  public static class Css {
    public static final Icon Property = IconLoader.getIcon("/css/property.png"); // 16x16
    public static final Icon Pseudo_element = IconLoader.getIcon("/css/pseudo-element.png"); // 16x16

  }
  
  public static class Debugger {
    
    public static class Actions {
      public static final Icon Force_run_to_cursor = IconLoader.getIcon("/debugger/actions/force_run_to_cursor.png"); // 16x16
      public static final Icon Force_step_into = IconLoader.getIcon("/debugger/actions/force_step_into.png"); // 16x16
      public static final Icon Force_step_over = IconLoader.getIcon("/debugger/actions/force_step_over.png"); // 16x16

    }
    public static final Icon AddToWatch = IconLoader.getIcon("/debugger/addToWatch.png"); // 16x16
    public static final Icon AutoVariablesMode = IconLoader.getIcon("/debugger/autoVariablesMode.png"); // 16x16
    public static final Icon BreakpointAlert = IconLoader.getIcon("/debugger/breakpointAlert.png"); // 16x16
    public static final Icon Class_filter = IconLoader.getIcon("/debugger/class_filter.png"); // 16x16
    public static final Icon Console = IconLoader.getIcon("/debugger/console.png"); // 16x16
    public static final Icon Db_array = IconLoader.getIcon("/debugger/db_array.png"); // 16x16
    public static final Icon Db_dep_exception_breakpoint = IconLoader.getIcon("/debugger/db_dep_exception_breakpoint.png"); // 12x12
    public static final Icon Db_dep_field_breakpoint = IconLoader.getIcon("/debugger/db_dep_field_breakpoint.png"); // 12x12
    public static final Icon Db_dep_line_breakpoint = IconLoader.getIcon("/debugger/db_dep_line_breakpoint.png"); // 12x12
    public static final Icon Db_dep_method_breakpoint = IconLoader.getIcon("/debugger/db_dep_method_breakpoint.png"); // 12x12
    public static final Icon Db_disabled_breakpoint = IconLoader.getIcon("/debugger/db_disabled_breakpoint.png"); // 12x12
    public static final Icon Db_disabled_breakpoint_process = IconLoader.getIcon("/debugger/db_disabled_breakpoint_process.png"); // 16x16
    public static final Icon Db_disabled_exception_breakpoint = IconLoader.getIcon("/debugger/db_disabled_exception_breakpoint.png"); // 12x12
    public static final Icon Db_disabled_field_breakpoint = IconLoader.getIcon("/debugger/db_disabled_field_breakpoint.png"); // 12x12
    public static final Icon Db_disabled_method_breakpoint = IconLoader.getIcon("/debugger/db_disabled_method_breakpoint.png"); // 12x12
    public static final Icon Db_error = IconLoader.getIcon("/debugger/db_error.png"); // 16x16
    public static final Icon Db_exception_breakpoint = IconLoader.getIcon("/debugger/db_exception_breakpoint.png"); // 12x12
    public static final Icon Db_field_breakpoint = IconLoader.getIcon("/debugger/db_field_breakpoint.png"); // 12x12
    public static final Icon Db_field_warning_breakpoint = IconLoader.getIcon("/debugger/db_field_warning_breakpoint.png"); // 16x16
    public static final Icon Db_invalid_breakpoint = IconLoader.getIcon("/debugger/db_invalid_breakpoint.png"); // 12x12
    public static final Icon Db_invalid_field_breakpoint = IconLoader.getIcon("/debugger/db_invalid_field_breakpoint.png"); // 12x12
    public static final Icon Db_invalid_method_breakpoint = IconLoader.getIcon("/debugger/db_invalid_method_breakpoint.png"); // 12x12
    public static final Icon Db_method_breakpoint = IconLoader.getIcon("/debugger/db_method_breakpoint.png"); // 12x12
    public static final Icon Db_method_warning_breakpoint = IconLoader.getIcon("/debugger/db_method_warning_breakpoint.png"); // 16x16
    public static final Icon Db_muted_breakpoint = IconLoader.getIcon("/debugger/db_muted_breakpoint.png"); // 12x12
    public static final Icon Db_muted_dep_exception_breakpoint = IconLoader.getIcon("/debugger/db_muted_dep_exception_breakpoint.png"); // 12x12
    public static final Icon Db_muted_dep_field_breakpoint = IconLoader.getIcon("/debugger/db_muted_dep_field_breakpoint.png"); // 12x12
    public static final Icon Db_muted_dep_line_breakpoint = IconLoader.getIcon("/debugger/db_muted_dep_line_breakpoint.png"); // 12x12
    public static final Icon Db_muted_dep_method_breakpoint = IconLoader.getIcon("/debugger/db_muted_dep_method_breakpoint.png"); // 12x12
    public static final Icon Db_muted_disabled_breakpoint = IconLoader.getIcon("/debugger/db_muted_disabled_breakpoint.png"); // 12x12
    public static final Icon Db_muted_disabled_breakpoint_process = IconLoader.getIcon("/debugger/db_muted_disabled_breakpoint_process.png"); // 16x16
    public static final Icon Db_muted_disabled_exception_breakpoint = IconLoader.getIcon("/debugger/db_muted_disabled_exception_breakpoint.png"); // 12x12
    public static final Icon Db_muted_disabled_field_breakpoint = IconLoader.getIcon("/debugger/db_muted_disabled_field_breakpoint.png"); // 12x12
    public static final Icon Db_muted_disabled_method_breakpoint = IconLoader.getIcon("/debugger/db_muted_disabled_method_breakpoint.png"); // 12x12
    public static final Icon Db_muted_exception_breakpoint = IconLoader.getIcon("/debugger/db_muted_exception_breakpoint.png"); // 12x12
    public static final Icon Db_muted_field_breakpoint = IconLoader.getIcon("/debugger/db_muted_field_breakpoint.png"); // 12x12
    public static final Icon Db_muted_field_warning_breakpoint = IconLoader.getIcon("/debugger/db_muted_field_warning_breakpoint.png"); // 16x16
    public static final Icon Db_muted_invalid_breakpoint = IconLoader.getIcon("/debugger/db_muted_invalid_breakpoint.png"); // 12x12
    public static final Icon Db_muted_invalid_field_breakpoint = IconLoader.getIcon("/debugger/db_muted_invalid_field_breakpoint.png"); // 12x12
    public static final Icon Db_muted_invalid_method_breakpoint = IconLoader.getIcon("/debugger/db_muted_invalid_method_breakpoint.png"); // 12x12
    public static final Icon Db_muted_method_breakpoint = IconLoader.getIcon("/debugger/db_muted_method_breakpoint.png"); // 12x12
    public static final Icon Db_muted_method_warning_breakpoint = IconLoader.getIcon("/debugger/db_muted_method_warning_breakpoint.png"); // 16x16
    public static final Icon Db_muted_verified_breakpoint = IconLoader.getIcon("/debugger/db_muted_verified_breakpoint.png"); // 12x12
    public static final Icon Db_muted_verified_field_breakpoint = IconLoader.getIcon("/debugger/db_muted_verified_field_breakpoint.png"); // 12x12
    public static final Icon Db_muted_verified_method_breakpoint = IconLoader.getIcon("/debugger/db_muted_verified_method_breakpoint.png"); // 12x12
    public static final Icon Db_muted_verified_warning_breakpoint = IconLoader.getIcon("/debugger/db_muted_verified_warning_breakpoint.png"); // 16x16
    public static final Icon Db_obsolete = IconLoader.getIcon("/debugger/db_obsolete.png"); // 12x12
    public static final Icon Db_primitive = IconLoader.getIcon("/debugger/db_primitive.png"); // 16x16
    public static final Icon Db_set_breakpoint = IconLoader.getIcon("/debugger/db_set_breakpoint.png"); // 12x12
    public static final Icon Db_verified_breakpoint = IconLoader.getIcon("/debugger/db_verified_breakpoint.png"); // 12x12
    public static final Icon Db_verified_field_breakpoint = IconLoader.getIcon("/debugger/db_verified_field_breakpoint.png"); // 12x12
    public static final Icon Db_verified_method_breakpoint = IconLoader.getIcon("/debugger/db_verified_method_breakpoint.png"); // 12x12
    public static final Icon Db_verified_warning_breakpoint = IconLoader.getIcon("/debugger/db_verified_warning_breakpoint.png"); // 16x16
    public static final Icon Disable_value_calculation = IconLoader.getIcon("/debugger/disable_value_calculation.png"); // 16x16
    public static final Icon EvaluateExpression = IconLoader.getIcon("/debugger/evaluateExpression.png"); // 16x16
    public static final Icon Frame = IconLoader.getIcon("/debugger/frame.png"); // 16x16
    public static final Icon KillProcess = IconLoader.getIcon("/debugger/killProcess.png"); // 16x16
    public static final Icon MuteBreakpoints = IconLoader.getIcon("/debugger/muteBreakpoints.png"); // 16x16
    public static final Icon NewWatch = IconLoader.getIcon("/debugger/newWatch.png"); // 16x16
    public static final Icon RestoreLayout = IconLoader.getIcon("/debugger/restoreLayout.png"); // 16x16
    public static final Icon ShowCurrentFrame = IconLoader.getIcon("/debugger/showCurrentFrame.png"); // 16x16
    public static final Icon StackFrame = IconLoader.getIcon("/debugger/stackFrame.png"); // 16x16
    public static final Icon ThreadAtBreakpoint = IconLoader.getIcon("/debugger/threadAtBreakpoint.png"); // 16x16
    public static final Icon ThreadCurrent = IconLoader.getIcon("/debugger/threadCurrent.png"); // 16x16
    public static final Icon ThreadFrozen = IconLoader.getIcon("/debugger/threadFrozen.png"); // 16x16
    public static final Icon ThreadGroup = IconLoader.getIcon("/debugger/threadGroup.png"); // 16x16
    public static final Icon ThreadGroupCurrent = IconLoader.getIcon("/debugger/threadGroupCurrent.png"); // 16x16
    public static final Icon ThreadRunning = IconLoader.getIcon("/debugger/threadRunning.png"); // 16x16
    public static final Icon Threads = IconLoader.getIcon("/debugger/threads.png"); // 16x16
    
    public static class ThreadStates {
      public static final Icon Daemon_sign = IconLoader.getIcon("/debugger/threadStates/daemon_sign.png"); // 16x16
      public static final Icon EdtBusy = IconLoader.getIcon("/debugger/threadStates/edtBusy.png"); // 16x16
      public static final Icon Exception = IconLoader.getIcon("/debugger/threadStates/exception.png"); // 16x16
      public static final Icon Idle = IconLoader.getIcon("/debugger/threadStates/idle.png"); // 16x16
      public static final Icon IO = IconLoader.getIcon("/debugger/threadStates/io.png"); // 16x16
      public static final Icon Locked = IconLoader.getIcon("/debugger/threadStates/locked.png"); // 16x16
      public static final Icon Paused = IconLoader.getIcon("/debugger/threadStates/paused.png"); // 16x16
      public static final Icon Running = IconLoader.getIcon("/debugger/threadStates/running.png"); // 16x16
      public static final Icon Socket = IconLoader.getIcon("/debugger/threadStates/socket.png"); // 16x16
      public static final Icon Threaddump = IconLoader.getIcon("/debugger/threadStates/threaddump.png"); // 16x16

    }
    public static final Icon ThreadSuspended = IconLoader.getIcon("/debugger/threadSuspended.png"); // 16x16
    public static final Icon ToolConsole = IconLoader.getIcon("/debugger/toolConsole.png"); // 16x16
    public static final Icon Value = IconLoader.getIcon("/debugger/value.png"); // 16x16
    public static final Icon ViewBreakpoints = IconLoader.getIcon("/debugger/viewBreakpoints.png"); // 16x16
    public static final Icon Watch = IconLoader.getIcon("/debugger/watch.png"); // 16x16
    public static final Icon Watches = IconLoader.getIcon("/debugger/watches.png"); // 16x16
    public static final Icon WatchLastReturnValue = IconLoader.getIcon("/debugger/watchLastReturnValue.png"); // 16x16

  }
  
  public static class Diff {
    public static final Icon ApplyNotConflicts = IconLoader.getIcon("/diff/applyNotConflicts.png"); // 16x16
    public static final Icon Arrow = IconLoader.getIcon("/diff/arrow.png"); // 11x11
    public static final Icon BranchDiff = IconLoader.getIcon("/diff/branchDiff.png"); // 16x16
    public static final Icon CurrentLine = IconLoader.getIcon("/diff/currentLine.png"); // 16x16
    public static final Icon Diff = IconLoader.getIcon("/diff/Diff.png"); // 16x16
    public static final Icon LeftDiff = IconLoader.getIcon("/diff/leftDiff.png"); // 16x16
    public static final Icon Remove = IconLoader.getIcon("/diff/remove.png"); // 11x11
    public static final Icon RightDiff = IconLoader.getIcon("/diff/rightDiff.png"); // 16x16

  }
  
  public static class Duplicates {
    public static final Icon SendToTheLeft = IconLoader.getIcon("/duplicates/sendToTheLeft.png"); // 16x16
    public static final Icon SendToTheLeftGrayed = IconLoader.getIcon("/duplicates/sendToTheLeftGrayed.png"); // 16x16
    public static final Icon SendToTheRight = IconLoader.getIcon("/duplicates/sendToTheRight.png"); // 16x16
    public static final Icon SendToTheRightGrayed = IconLoader.getIcon("/duplicates/sendToTheRightGrayed.png"); // 16x16

  }
  
  public static class FileTypes {
    public static final Icon Any_type = IconLoader.getIcon("/fileTypes/any_type.png"); // 16x16
    public static final Icon Archive = IconLoader.getIcon("/fileTypes/archive.png"); // 16x16
    public static final Icon Aspectj = IconLoader.getIcon("/fileTypes/aspectj.png"); // 16x16
    public static final Icon Css = IconLoader.getIcon("/fileTypes/css.png"); // 16x16
    public static final Icon Custom = IconLoader.getIcon("/fileTypes/custom.png"); // 16x16
    public static final Icon Dtd = IconLoader.getIcon("/fileTypes/dtd.png"); // 16x16
    public static final Icon Facelets = IconLoader.getIcon("/fileTypes/facelets.png"); // 16x16
    public static final Icon FacesConfig = IconLoader.getIcon("/fileTypes/facesConfig.png"); // 16x16
    public static final Icon Html = IconLoader.getIcon("/fileTypes/html.png"); // 16x16
    public static final Icon Idl = IconLoader.getIcon("/fileTypes/idl.png"); // 16x16
    public static final Icon Java = IconLoader.getIcon("/fileTypes/java.png"); // 16x16
    public static final Icon JavaClass = IconLoader.getIcon("/fileTypes/javaClass.png"); // 16x16
    public static final Icon JavaOutsideSource = IconLoader.getIcon("/fileTypes/javaOutsideSource.png"); // 16x16
    public static final Icon JavaScript = IconLoader.getIcon("/fileTypes/javaScript.png"); // 16x16
    public static final Icon Jsp = IconLoader.getIcon("/fileTypes/jsp.png"); // 16x16
    public static final Icon Jspx = IconLoader.getIcon("/fileTypes/jspx.png"); // 16x16
    public static final Icon Properties = IconLoader.getIcon("/fileTypes/properties.png"); // 16x16
    public static final Icon Text = IconLoader.getIcon("/fileTypes/text.png"); // 16x16
    public static final Icon UiForm = IconLoader.getIcon("/fileTypes/uiForm.png"); // 16x16
    public static final Icon Unknown = IconLoader.getIcon("/fileTypes/unknown.png"); // 16x16
    public static final Icon WsdlFile = IconLoader.getIcon("/fileTypes/wsdlFile.png"); // 16x16
    public static final Icon Xhtml = IconLoader.getIcon("/fileTypes/xhtml.png"); // 16x16
    public static final Icon Xml = IconLoader.getIcon("/fileTypes/xml.png"); // 16x16
    public static final Icon XsdFile = IconLoader.getIcon("/fileTypes/xsdFile.png"); // 16x16

  }
  
  public static class General {
    public static final Icon Add = IconLoader.getIcon("/general/add.png"); // 16x16
    public static final Icon AddFavoritesList = IconLoader.getIcon("/general/addFavoritesList.png"); // 16x16
    public static final Icon AddJdk = IconLoader.getIcon("/general/addJdk.png"); // 16x16
    public static final Icon ApplicationSettings = IconLoader.getIcon("/general/applicationSettings.png"); // 16x16
    public static final Icon ArrowDown = IconLoader.getIcon("/general/arrowDown.png"); // 7x6
    public static final Icon AutohideOff = IconLoader.getIcon("/general/autohideOff.png"); // 14x14
    public static final Icon AutohideOffInactive = IconLoader.getIcon("/general/autohideOffInactive.png"); // 14x14
    public static final Icon AutoscrollFromSource = IconLoader.getIcon("/general/autoscrollFromSource.png"); // 16x16
    public static final Icon AutoscrollToSource = IconLoader.getIcon("/general/autoscrollToSource.png"); // 16x16
    public static final Icon Balloon = IconLoader.getIcon("/general/balloon.png"); // 16x16
    public static final Icon BalloonClose = IconLoader.getIcon("/general/balloonClose.png"); // 30x30
    public static final Icon BalloonError = IconLoader.getIcon("/general/balloonError.png"); // 16x16
    public static final Icon BalloonInformation = IconLoader.getIcon("/general/balloonInformation.png"); // 16x16
    public static final Icon BalloonWarning = IconLoader.getIcon("/general/balloonWarning.png"); // 16x16
    public static final Icon Bullet = IconLoader.getIcon("/general/bullet.png"); // 16x16
    public static final Icon CollapseAll = IconLoader.getIcon("/general/collapseAll.png"); // 11x16
    public static final Icon CollapseAllHover = IconLoader.getIcon("/general/collapseAllHover.png"); // 11x16
    public static final Icon Combo = IconLoader.getIcon("/general/combo.png"); // 16x16
    public static final Icon Combo2 = IconLoader.getIcon("/general/combo2.png"); // 16x16
    public static final Icon ComboArrow = IconLoader.getIcon("/general/comboArrow.png"); // 16x16
    public static final Icon ComboArrowDown = IconLoader.getIcon("/general/comboArrowDown.png"); // 9x5
    public static final Icon ComboArrowLeft = IconLoader.getIcon("/general/comboArrowLeft.png"); // 5x9
    public static final Icon ComboArrowLeftPassive = IconLoader.getIcon("/general/comboArrowLeftPassive.png"); // 5x9
    public static final Icon ComboArrowRight = IconLoader.getIcon("/general/comboArrowRight.png"); // 5x9
    public static final Icon ComboArrowRightPassive = IconLoader.getIcon("/general/comboArrowRightPassive.png"); // 5x9
    public static final Icon ComboUpPassive = IconLoader.getIcon("/general/comboUpPassive.png"); // 16x16
    public static final Icon ConfigurableDefault = IconLoader.getIcon("/general/configurableDefault.png"); // 32x32
    public static final Icon CreateNewProject = IconLoader.getIcon("/general/createNewProject.png"); // 48x48
    public static final Icon Debug = IconLoader.getIcon("/general/debug.png"); // 16x16
    public static final Icon DefaultKeymap = IconLoader.getIcon("/general/defaultKeymap.png"); // 48x48
    public static final Icon Divider = IconLoader.getIcon("/general/divider.png"); // 2x19
    public static final Icon Dropdown = IconLoader.getIcon("/general/dropdown.png"); // 16x16
    public static final Icon EditColors = IconLoader.getIcon("/general/editColors.png"); // 16x16
    public static final Icon EditItemInSection = IconLoader.getIcon("/general/editItemInSection.png"); // 16x16
    public static final Icon Ellipsis = IconLoader.getIcon("/general/ellipsis.png"); // 9x9
    public static final Icon ErrorDialog = IconLoader.getIcon("/general/errorDialog.png"); // 32x32
    public static final Icon ErrorsFound = IconLoader.getIcon("/general/errorsFound.png"); // 12x12
    public static final Icon ErrorsInProgress = IconLoader.getIcon("/general/errorsInProgress.png"); // 12x12
    public static final Icon ExclMark = IconLoader.getIcon("/general/exclMark.png"); // 16x16
    public static final Icon ExpandAll = IconLoader.getIcon("/general/expandAll.png"); // 11x16
    public static final Icon ExpandAllHover = IconLoader.getIcon("/general/expandAllHover.png"); // 11x16
    public static final Icon ExternalTools = IconLoader.getIcon("/general/externalTools.png"); // 32x32
    public static final Icon Floating = IconLoader.getIcon("/general/floating.png"); // 14x14
    public static final Icon Gear = IconLoader.getIcon("/general/gear.png"); // 21x16
    public static final Icon GearHover = IconLoader.getIcon("/general/gearHover.png"); // 21x16
    public static final Icon GetProjectfromVCS = IconLoader.getIcon("/general/getProjectfromVCS.png"); // 48x48
    public static final Icon Help = IconLoader.getIcon("/general/help.png"); // 10x10
    public static final Icon HideDown = IconLoader.getIcon("/general/hideDown.png"); // 16x16
    public static final Icon HideDownHover = IconLoader.getIcon("/general/hideDownHover.png"); // 16x16
    public static final Icon HideDownPart = IconLoader.getIcon("/general/hideDownPart.png"); // 16x16
    public static final Icon HideDownPartHover = IconLoader.getIcon("/general/hideDownPartHover.png"); // 16x16
    public static final Icon HideLeft = IconLoader.getIcon("/general/hideLeft.png"); // 16x16
    public static final Icon HideLeftHover = IconLoader.getIcon("/general/hideLeftHover.png"); // 16x16
    public static final Icon HideLeftPart = IconLoader.getIcon("/general/hideLeftPart.png"); // 16x16
    public static final Icon HideLeftPartHover = IconLoader.getIcon("/general/hideLeftPartHover.png"); // 16x16
    public static final Icon HideRight = IconLoader.getIcon("/general/hideRight.png"); // 16x16
    public static final Icon HideRightHover = IconLoader.getIcon("/general/hideRightHover.png"); // 16x16
    public static final Icon HideRightPart = IconLoader.getIcon("/general/hideRightPart.png"); // 16x16
    public static final Icon HideRightPartHover = IconLoader.getIcon("/general/hideRightPartHover.png"); // 16x16
    public static final Icon HideToolWindow = IconLoader.getIcon("/general/hideToolWindow.png"); // 14x14
    public static final Icon HideToolWindowInactive = IconLoader.getIcon("/general/hideToolWindowInactive.png"); // 14x14
    public static final Icon IdeOptions = IconLoader.getIcon("/general/ideOptions.png"); // 16x16
    public static final Icon IjLogo = IconLoader.getIcon("/general/ijLogo.png"); // 16x16
    public static final Icon ImplementingMethod = IconLoader.getIcon("/general/implementingMethod.png"); // 10x14
    public static final Icon InformationDialog = IconLoader.getIcon("/general/informationDialog.png"); // 32x32
    public static final Icon InheritedMethod = IconLoader.getIcon("/general/inheritedMethod.png"); // 11x14
    public static final Icon InspectionInProgress = IconLoader.getIcon("/general/inspectionInProgress.png"); // 11x11
    public static final Icon InspectionsOff = IconLoader.getIcon("/general/inspectionsOff.png"); // 16x16
    public static final Icon Jdk = IconLoader.getIcon("/general/jdk.png"); // 16x16
    public static final Icon JetbrainsTvIdea = IconLoader.getIcon("/general/jetbrainsTvIdea.png"); // 48x48
    public static final Icon KeyboardShortcut = IconLoader.getIcon("/general/keyboardShortcut.png"); // 13x13
    public static final Icon Keymap = IconLoader.getIcon("/general/keymap.png"); // 32x32
    public static final Icon Locate = IconLoader.getIcon("/general/locate.png"); // 14x16
    public static final Icon LocateHover = IconLoader.getIcon("/general/locateHover.png"); // 14x16
    public static final Icon MacCorner = IconLoader.getIcon("/general/macCorner.png"); // 16x16
    public static final Icon Mdot_empty = IconLoader.getIcon("/general/mdot-empty.png"); // 8x8
    public static final Icon Mdot_white = IconLoader.getIcon("/general/mdot-white.png"); // 8x8
    public static final Icon Mdot = IconLoader.getIcon("/general/mdot.png"); // 8x8
    public static final Icon Modified = IconLoader.getIcon("/general/modified.png"); // 24x16
    public static final Icon MoreTabs = IconLoader.getIcon("/general/moreTabs.png"); // 16x16
    public static final Icon Mouse = IconLoader.getIcon("/general/mouse.png"); // 32x32
    public static final Icon MouseShortcut = IconLoader.getIcon("/general/mouseShortcut.png"); // 13x13
    public static final Icon NoAnalysis = IconLoader.getIcon("/general/noAnalysis.png"); // 12x12
    public static final Icon OpenProject = IconLoader.getIcon("/general/openProject.png"); // 48x48
    public static final Icon OverridenMethod = IconLoader.getIcon("/general/overridenMethod.png"); // 10x14
    public static final Icon OverridingMethod = IconLoader.getIcon("/general/overridingMethod.png"); // 10x14
    public static final Icon PackagesTab = IconLoader.getIcon("/general/packagesTab.png"); // 16x16
    public static final Icon PathVariables = IconLoader.getIcon("/general/pathVariables.png"); // 32x32
    public static final Icon Pin_tab = IconLoader.getIcon("/general/pin_tab.png"); // 16x16
    public static final Icon PluginManager = IconLoader.getIcon("/general/pluginManager.png"); // 48x48
    public static final Icon Progress = IconLoader.getIcon("/general/progress.png"); // 8x10
    public static final Icon ProjectSettings = IconLoader.getIcon("/general/projectSettings.png"); // 16x16
    public static final Icon ProjectStructure = IconLoader.getIcon("/general/projectStructure.png"); // 16x16
    public static final Icon ProjectTab = IconLoader.getIcon("/general/projectTab.png"); // 16x16
    public static final Icon QuestionDialog = IconLoader.getIcon("/general/questionDialog.png"); // 32x32
    public static final Icon ReadHelp = IconLoader.getIcon("/general/readHelp.png"); // 48x48
    public static final Icon Remove = IconLoader.getIcon("/general/remove.png"); // 16x16
    public static final Icon ReopenRecentProject = IconLoader.getIcon("/general/reopenRecentProject.png"); // 48x48
    public static final Icon Reset = IconLoader.getIcon("/general/reset.png"); // 16x16
    public static final Icon Run = IconLoader.getIcon("/general/run.png"); // 7x10
    public static final Icon RunWithCoverage = IconLoader.getIcon("/general/runWithCoverage.png"); // 16x16
    public static final Icon SecondaryGroup = IconLoader.getIcon("/general/secondaryGroup.png"); // 16x16
    public static final Icon SeparatorH = IconLoader.getIcon("/general/separatorH.png"); // 17x11
    public static final Icon Show_to_implement = IconLoader.getIcon("/general/show_to_implement.png"); // 16x16
    public static final Icon Show_to_override = IconLoader.getIcon("/general/show_to_override.png"); // 16x16
    public static final Icon SmallConfigurableVcs = IconLoader.getIcon("/general/smallConfigurableVcs.png"); // 16x16
    public static final Icon SplitCenterH = IconLoader.getIcon("/general/splitCenterH.png"); // 7x7
    public static final Icon SplitCenterV = IconLoader.getIcon("/general/splitCenterV.png"); // 6x7
    public static final Icon SplitDown = IconLoader.getIcon("/general/splitDown.png"); // 7x7
    public static final Icon SplitGlueH = IconLoader.getIcon("/general/splitGlueH.png"); // 6x17
    public static final Icon SplitGlueV = IconLoader.getIcon("/general/splitGlueV.png"); // 17x6
    public static final Icon SplitLeft = IconLoader.getIcon("/general/splitLeft.png"); // 7x7
    public static final Icon SplitRight = IconLoader.getIcon("/general/splitRight.png"); // 7x7
    public static final Icon SplitUp = IconLoader.getIcon("/general/splitUp.png"); // 7x7
    public static final Icon Tab_white_center = IconLoader.getIcon("/general/tab-white-center.png"); // 1x17
    public static final Icon Tab_white_left = IconLoader.getIcon("/general/tab-white-left.png"); // 4x17
    public static final Icon Tab_white_right = IconLoader.getIcon("/general/tab-white-right.png"); // 4x17
    public static final Icon Tab_grey_bckgrnd = IconLoader.getIcon("/general/tab_grey_bckgrnd.png"); // 1x17
    public static final Icon Tab_grey_left = IconLoader.getIcon("/general/tab_grey_left.png"); // 4x17
    public static final Icon Tab_grey_left_inner = IconLoader.getIcon("/general/tab_grey_left_inner.png"); // 4x17
    public static final Icon Tab_grey_right = IconLoader.getIcon("/general/tab_grey_right.png"); // 4x17
    public static final Icon Tab_grey_right_inner = IconLoader.getIcon("/general/tab_grey_right_inner.png"); // 4x17
    public static final Icon TbHidden = IconLoader.getIcon("/general/tbHidden.png"); // 16x16
    public static final Icon TbShown = IconLoader.getIcon("/general/tbShown.png"); // 16x16
    public static final Icon Tip = IconLoader.getIcon("/general/tip.png"); // 32x32
    public static final Icon TipsOfTheDay = IconLoader.getIcon("/general/tipsOfTheDay.png"); // 48x48
    public static final Icon TodoDefault = IconLoader.getIcon("/general/todoDefault.png"); // 12x12
    public static final Icon TodoImportant = IconLoader.getIcon("/general/todoImportant.png"); // 12x12
    public static final Icon TodoQuestion = IconLoader.getIcon("/general/todoQuestion.png"); // 12x12
    public static final Icon WarningDialog = IconLoader.getIcon("/general/warningDialog.png"); // 32x32
    public static final Icon Web = IconLoader.getIcon("/general/web.png"); // 13x13

  }
  
  public static class Graph {
    public static final Icon ActualZoom = IconLoader.getIcon("/graph/actualZoom.png"); // 16x16
    public static final Icon Export = IconLoader.getIcon("/graph/export.png"); // 16x16
    public static final Icon FitContent = IconLoader.getIcon("/graph/fitContent.png"); // 16x16
    public static final Icon Grid = IconLoader.getIcon("/graph/grid.png"); // 16x16
    public static final Icon Layout = IconLoader.getIcon("/graph/layout.png"); // 16x16
    public static final Icon NodeSelectionMode = IconLoader.getIcon("/graph/nodeSelectionMode.png"); // 16x16
    public static final Icon Print = IconLoader.getIcon("/graph/print.png"); // 16x16
    public static final Icon PrintPreview = IconLoader.getIcon("/graph/printPreview.png"); // 16x16
    public static final Icon SnapToGrid = IconLoader.getIcon("/graph/snapToGrid.png"); // 16x16
    public static final Icon ZoomIn = IconLoader.getIcon("/graph/zoomIn.png"); // 16x16
    public static final Icon ZoomOut = IconLoader.getIcon("/graph/zoomOut.png"); // 16x16

  }
  
  public static class Gutter {
    public static final Icon Colors = IconLoader.getIcon("/gutter/colors.png"); // 12x12
    public static final Icon ImplementedMethod = IconLoader.getIcon("/gutter/implementedMethod.png"); // 12x12
    public static final Icon ImplementingMethod = IconLoader.getIcon("/gutter/implementingMethod.png"); // 12x12
    public static final Icon OverridenMethod = IconLoader.getIcon("/gutter/overridenMethod.png"); // 12x12
    public static final Icon OverridingMethod = IconLoader.getIcon("/gutter/overridingMethod.png"); // 12x12
    public static final Icon RecursiveMethod = IconLoader.getIcon("/gutter/recursiveMethod.png"); // 12x12

  }
  
  public static class Hierarchy {
    public static final Icon Base = IconLoader.getIcon("/hierarchy/base.png"); // 16x16
    public static final Icon Callee = IconLoader.getIcon("/hierarchy/callee.png"); // 16x16
    public static final Icon Caller = IconLoader.getIcon("/hierarchy/caller.png"); // 16x16
    public static final Icon Class = IconLoader.getIcon("/hierarchy/class.png"); // 16x16
    public static final Icon MethodDefined = IconLoader.getIcon("/hierarchy/methodDefined.png"); // 9x9
    public static final Icon MethodNotDefined = IconLoader.getIcon("/hierarchy/methodNotDefined.png"); // 8x8
    public static final Icon ShouldDefineMethod = IconLoader.getIcon("/hierarchy/shouldDefineMethod.png"); // 9x9
    public static final Icon Subtypes = IconLoader.getIcon("/hierarchy/subtypes.png"); // 16x16
    public static final Icon Supertypes = IconLoader.getIcon("/hierarchy/supertypes.png"); // 16x16

  }
  public static final Icon Icon = IconLoader.getIcon("/icon.png"); // 128x128
  public static final Icon Icon_CE = IconLoader.getIcon("/icon_CE.png"); // 128x128
  public static final Icon Icon_CEsmall = IconLoader.getIcon("/icon_CEsmall.png"); // 16x16
  public static final Icon Icon_CEwhite = IconLoader.getIcon("/icon_CEwhite.png"); // 32x32
  public static final Icon Icon_small = IconLoader.getIcon("/icon_small.png"); // 16x16
  public static final Icon Icon_white = IconLoader.getIcon("/icon_white.png"); // 32x32
  
  public static class Icons {
    
    public static class Ide {
      public static final Icon NextStep = IconLoader.getIcon("/icons/ide/nextStep.png"); // 12x12
      public static final Icon NextStepGrayed = IconLoader.getIcon("/icons/ide/nextStepGrayed.png"); // 12x12
      public static final Icon NextStepInverted = IconLoader.getIcon("/icons/ide/nextStepInverted.png"); // 12x12
      public static final Icon SpeedSearchPrompt = IconLoader.getIcon("/icons/ide/speedSearchPrompt.png"); // 16x16

    }
    
    public static class Inspector {
      public static final Icon SortByCategory = IconLoader.getIcon("/icons/inspector/sortByCategory.png"); // 16x16
      public static final Icon SortByName = IconLoader.getIcon("/icons/inspector/sortByName.png"); // 16x16
      public static final Icon UseFilter = IconLoader.getIcon("/icons/inspector/useFilter.png"); // 16x16

    }

  }
  
  public static class Ide {
    
    public static class Dnd {
      public static final Icon Bottom = IconLoader.getIcon("/ide/dnd/bottom.png"); // 17x17
      public static final Icon Left = IconLoader.getIcon("/ide/dnd/left.png"); // 17x17
      public static final Icon Right = IconLoader.getIcon("/ide/dnd/right.png"); // 17x17
      public static final Icon Top = IconLoader.getIcon("/ide/dnd/top.png"); // 17x17

    }
    public static final Icon EmptyFatalError = IconLoader.getIcon("/ide/emptyFatalError.png"); // 16x16
    public static final Icon Error_notifications = IconLoader.getIcon("/ide/error_notifications.png"); // 16x16
    public static final Icon ErrorPoint = IconLoader.getIcon("/ide/errorPoint.png"); // 6x6
    public static final Icon ErrorSign = IconLoader.getIcon("/ide/errorSign.png"); // 16x16
    public static final Icon FatalError_read = IconLoader.getIcon("/ide/fatalError-read.png"); // 16x16
    public static final Icon FatalError = IconLoader.getIcon("/ide/fatalError.png"); // 16x16
    public static final Icon HectorNo = IconLoader.getIcon("/ide/hectorNo.png"); // 16x16
    public static final Icon HectorOff = IconLoader.getIcon("/ide/hectorOff.png"); // 16x16
    public static final Icon HectorOn = IconLoader.getIcon("/ide/hectorOn.png"); // 16x16
    public static final Icon HectorSyntax = IconLoader.getIcon("/ide/hectorSyntax.png"); // 16x16
    public static final Icon IncomingChangesOff = IconLoader.getIcon("/ide/incomingChangesOff.png"); // 16x16
    public static final Icon IncomingChangesOn = IconLoader.getIcon("/ide/incomingChangesOn.png"); // 16x16
    public static final Icon Info_notifications = IconLoader.getIcon("/ide/info_notifications.png"); // 16x16
    public static final Icon Link = IconLoader.getIcon("/ide/link.png"); // 12x12
    public static final Icon LocalScope = IconLoader.getIcon("/ide/localScope.png"); // 16x16
    public static final Icon LookupAlphanumeric = IconLoader.getIcon("/ide/lookupAlphanumeric.png"); // 12x12
    public static final Icon LookupRelevance = IconLoader.getIcon("/ide/lookupRelevance.png"); // 12x12
    
    public static class Macro {
      public static final Icon Recording_1 = IconLoader.getIcon("/ide/macro/recording_1.png"); // 16x16
      public static final Icon Recording_2 = IconLoader.getIcon("/ide/macro/recording_2.png"); // 16x16
      public static final Icon Recording_3 = IconLoader.getIcon("/ide/macro/recording_3.png"); // 16x16
      public static final Icon Recording_4 = IconLoader.getIcon("/ide/macro/recording_4.png"); // 16x16
      public static final Icon Recording_stop = IconLoader.getIcon("/ide/macro/recording_stop.png"); // 16x16

    }
    public static final Icon Notifications = IconLoader.getIcon("/ide/notifications.png"); // 16x16
    public static final Icon Pipette = IconLoader.getIcon("/ide/pipette.png"); // 18x18
    public static final Icon Pipette_rollover = IconLoader.getIcon("/ide/pipette_rollover.png"); // 18x18
    public static final Icon Rating = IconLoader.getIcon("/ide/rating.png"); // 11x11
    public static final Icon Rating1 = IconLoader.getIcon("/ide/rating1.png"); // 11x11
    public static final Icon Rating2 = IconLoader.getIcon("/ide/rating2.png"); // 11x11
    public static final Icon Rating3 = IconLoader.getIcon("/ide/rating3.png"); // 11x11
    public static final Icon Rating4 = IconLoader.getIcon("/ide/rating4.png"); // 11x11
    public static final Icon Readonly = IconLoader.getIcon("/ide/readonly.png"); // 16x16
    public static final Icon Readwrite = IconLoader.getIcon("/ide/readwrite.png"); // 16x16
    
    public static class Shadow {
      public static final Icon Bottom_left = IconLoader.getIcon("/ide/shadow/bottom-left.png"); // 70x70
      public static final Icon Bottom_right = IconLoader.getIcon("/ide/shadow/bottom-right.png"); // 70x70
      public static final Icon Bottom = IconLoader.getIcon("/ide/shadow/bottom.png"); // 1x49
      public static final Icon Left = IconLoader.getIcon("/ide/shadow/left.png"); // 35x1
      
      public static class Popup {
        public static final Icon Bottom_left = IconLoader.getIcon("/ide/shadow/popup/bottom-left.png"); // 20x20
        public static final Icon Bottom_right = IconLoader.getIcon("/ide/shadow/popup/bottom-right.png"); // 20x20
        public static final Icon Bottom = IconLoader.getIcon("/ide/shadow/popup/bottom.png"); // 1x10
        public static final Icon Left = IconLoader.getIcon("/ide/shadow/popup/left.png"); // 7x1
        public static final Icon Right = IconLoader.getIcon("/ide/shadow/popup/right.png"); // 7x1
        public static final Icon Top_left = IconLoader.getIcon("/ide/shadow/popup/top-left.png"); // 14x14
        public static final Icon Top_right = IconLoader.getIcon("/ide/shadow/popup/top-right.png"); // 14x14
        public static final Icon Top = IconLoader.getIcon("/ide/shadow/popup/top.png"); // 1x4

      }
      public static final Icon Right = IconLoader.getIcon("/ide/shadow/right.png"); // 35x1
      public static final Icon Top_left = IconLoader.getIcon("/ide/shadow/top-left.png"); // 70x70
      public static final Icon Top_right = IconLoader.getIcon("/ide/shadow/top-right.png"); // 70x70
      public static final Icon Top = IconLoader.getIcon("/ide/shadow/top.png"); // 1x20

    }
    public static final Icon SharedScope = IconLoader.getIcon("/ide/sharedScope.png"); // 16x16
    public static final Icon Statusbar_arrows = IconLoader.getIcon("/ide/statusbar_arrows.png"); // 7x10
    public static final Icon UpDown = IconLoader.getIcon("/ide/upDown.png"); // 16x16
    public static final Icon Warning_notifications = IconLoader.getIcon("/ide/warning_notifications.png"); // 16x16

  }
  
  public static class Javaee {
    public static final Icon Application_xml = IconLoader.getIcon("/javaee/application_xml.png"); // 16x16
    public static final Icon BuildOnFrameDeactivation = IconLoader.getIcon("/javaee/buildOnFrameDeactivation.png"); // 16x16
    public static final Icon DatabaseSchemaImportLegend = IconLoader.getIcon("/javaee/databaseSchemaImportLegend.png"); // 500x20
    public static final Icon DataSourceImport = IconLoader.getIcon("/javaee/dataSourceImport.png"); // 16x16
    public static final Icon DbSchemaImportBig = IconLoader.getIcon("/javaee/dbSchemaImportBig.png"); // 32x32
    public static final Icon Ejb_jar_xml = IconLoader.getIcon("/javaee/ejb-jar_xml.png"); // 16x16
    public static final Icon EjbClass = IconLoader.getIcon("/javaee/ejbClass.png"); // 16x16
    public static final Icon EjbModule = IconLoader.getIcon("/javaee/ejbModule.png"); // 16x16
    public static final Icon EmbeddedAttributeOverlay = IconLoader.getIcon("/javaee/embeddedAttributeOverlay.png"); // 16x16
    public static final Icon EntityBean = IconLoader.getIcon("/javaee/entityBean.png"); // 16x16
    public static final Icon EntityBeanBig = IconLoader.getIcon("/javaee/entityBeanBig.png"); // 24x24
    public static final Icon Home = IconLoader.getIcon("/javaee/home.png"); // 16x16
    public static final Icon InheritedAttributeOverlay = IconLoader.getIcon("/javaee/inheritedAttributeOverlay.png"); // 16x16
    public static final Icon InterceptorClass = IconLoader.getIcon("/javaee/interceptorClass.png"); // 16x16
    public static final Icon InterceptorMethod = IconLoader.getIcon("/javaee/interceptorMethod.png"); // 16x16
    public static final Icon JavaeeAppModule = IconLoader.getIcon("/javaee/JavaeeAppModule.png"); // 16x16
    public static final Icon JpaFacet = IconLoader.getIcon("/javaee/jpaFacet.png"); // 16x16
    public static final Icon Local = IconLoader.getIcon("/javaee/local.png"); // 16x16
    public static final Icon LocalHome = IconLoader.getIcon("/javaee/localHome.png"); // 16x16
    public static final Icon MessageBean = IconLoader.getIcon("/javaee/messageBean.png"); // 16x16
    public static final Icon PersistenceAttribute = IconLoader.getIcon("/javaee/persistenceAttribute.png"); // 16x16
    public static final Icon PersistenceEmbeddable = IconLoader.getIcon("/javaee/persistenceEmbeddable.png"); // 16x16
    public static final Icon PersistenceEntity = IconLoader.getIcon("/javaee/persistenceEntity.png"); // 16x16
    public static final Icon PersistenceEntityListener = IconLoader.getIcon("/javaee/persistenceEntityListener.png"); // 16x16
    public static final Icon PersistenceId = IconLoader.getIcon("/javaee/persistenceId.png"); // 16x16
    public static final Icon PersistenceIdRelationship = IconLoader.getIcon("/javaee/persistenceIdRelationship.png"); // 16x16
    public static final Icon PersistenceMappedSuperclass = IconLoader.getIcon("/javaee/persistenceMappedSuperclass.png"); // 16x16
    public static final Icon PersistenceRelationship = IconLoader.getIcon("/javaee/persistenceRelationship.png"); // 16x16
    public static final Icon PersistenceUnit = IconLoader.getIcon("/javaee/persistenceUnit.png"); // 16x16
    public static final Icon Remote = IconLoader.getIcon("/javaee/remote.png"); // 16x16
    public static final Icon SessionBean = IconLoader.getIcon("/javaee/sessionBean.png"); // 16x16
    public static final Icon UpdateRunningApplication = IconLoader.getIcon("/javaee/updateRunningApplication.png"); // 16x16
    public static final Icon Web_xml = IconLoader.getIcon("/javaee/web_xml.png"); // 16x16
    public static final Icon WebModule = IconLoader.getIcon("/javaee/webModule.png"); // 16x16
    public static final Icon WebModuleGroup = IconLoader.getIcon("/javaee/webModuleGroup.png"); // 16x16
    public static final Icon WebService = IconLoader.getIcon("/javaee/WebService.png"); // 16x16
    public static final Icon WebServiceClient = IconLoader.getIcon("/javaee/WebServiceClient.png"); // 16x16

  }
  
  public static class Mac {
    public static final Icon AppIconOk512 = IconLoader.getIcon("/mac/appIconOk512.png"); // 55x55
    public static final Icon Tree_white_down_arrow = IconLoader.getIcon("/mac/tree_white_down_arrow.png"); // 11x11
    public static final Icon Tree_white_right_arrow = IconLoader.getIcon("/mac/tree_white_right_arrow.png"); // 11x11

  }
  
  public static class Modules {
    public static final Icon AddContentEntry = IconLoader.getIcon("/modules/addContentEntry.png"); // 16x16
    public static final Icon Annotation = IconLoader.getIcon("/modules/annotation.png"); // 16x16
    public static final Icon DeleteContentFolder = IconLoader.getIcon("/modules/deleteContentFolder.png"); // 9x9
    public static final Icon DeleteContentFolderRollover = IconLoader.getIcon("/modules/deleteContentFolderRollover.png"); // 9x9
    public static final Icon DeleteContentRoot = IconLoader.getIcon("/modules/deleteContentRoot.png"); // 11x11
    public static final Icon DeleteContentRootRollover = IconLoader.getIcon("/modules/deleteContentRootRollover.png"); // 11x11
    public static final Icon Edit = IconLoader.getIcon("/modules/edit.png"); // 16x16
    public static final Icon ExcludeRootClosed = IconLoader.getIcon("/modules/excludeRootClosed.png"); // 16x16
    public static final Icon ExcludeRootOpened = IconLoader.getIcon("/modules/excludeRootOpened.png"); // 16x16
    public static final Icon Library = IconLoader.getIcon("/modules/library.png"); // 16x16
    public static final Icon Merge = IconLoader.getIcon("/modules/merge.png"); // 16x16
    public static final Icon ModulesNode = IconLoader.getIcon("/modules/modulesNode.png"); // 16x16
    public static final Icon Output = IconLoader.getIcon("/modules/output.png"); // 16x16
    public static final Icon SetPackagePrefix = IconLoader.getIcon("/modules/setPackagePrefix.png"); // 9x9
    public static final Icon SetPackagePrefixRollover = IconLoader.getIcon("/modules/setPackagePrefixRollover.png"); // 9x9
    public static final Icon SourceClosed = IconLoader.getIcon("/modules/sourceClosed.png"); // 16x16
    public static final Icon SourceOpened = IconLoader.getIcon("/modules/sourceOpened.png"); // 16x16
    public static final Icon SourceRootClosed = IconLoader.getIcon("/modules/sourceRootClosed.png"); // 16x16
    public static final Icon SourceRootOpened = IconLoader.getIcon("/modules/sourceRootOpened.png"); // 16x16
    public static final Icon Sources = IconLoader.getIcon("/modules/sources.png"); // 16x16
    public static final Icon Split = IconLoader.getIcon("/modules/split.png"); // 16x16
    public static final Icon TestRootClosed = IconLoader.getIcon("/modules/testRootClosed.png"); // 16x16
    public static final Icon TestRootOpened = IconLoader.getIcon("/modules/testRootOpened.png"); // 16x16
    public static final Icon TestSourceClosed = IconLoader.getIcon("/modules/testSourceClosed.png"); // 16x16
    public static final Icon TestSourceOpened = IconLoader.getIcon("/modules/testSourceOpened.png"); // 16x16
    
    public static class Types {
      public static final Icon EjbModule = IconLoader.getIcon("/modules/types/ejbModule.png"); // 24x24
      public static final Icon EmptyProjectType = IconLoader.getIcon("/modules/types/emptyProjectType.png"); // 24x24
      public static final Icon JavaeeAppModule = IconLoader.getIcon("/modules/types/JavaeeAppModule.png"); // 24x24
      public static final Icon JavaModule = IconLoader.getIcon("/modules/types/javaModule.png"); // 24x24
      public static final Icon PluginModule = IconLoader.getIcon("/modules/types/pluginModule.png"); // 24x24
      public static final Icon WebModule = IconLoader.getIcon("/modules/types/webModule.png"); // 24x24

    }
    public static final Icon UnmarkWebroot = IconLoader.getIcon("/modules/unmarkWebroot.png"); // 16x16
    public static final Icon WebRoot = IconLoader.getIcon("/modules/webRoot.png"); // 16x16

  }
  
  public static class Nodes {
    public static final Icon AbstractClass = IconLoader.getIcon("/nodes/abstractClass.png"); // 16x16
    public static final Icon AbstractException = IconLoader.getIcon("/nodes/abstractException.png"); // 16x16
    public static final Icon AbstractMethod = IconLoader.getIcon("/nodes/abstractMethod.png"); // 16x16
    public static final Icon Advice = IconLoader.getIcon("/nodes/advice.png"); // 16x16
    public static final Icon Annotationtype = IconLoader.getIcon("/nodes/annotationtype.png"); // 16x16
    public static final Icon AnonymousClass = IconLoader.getIcon("/nodes/anonymousClass.png"); // 16x16
    public static final Icon Artifact = IconLoader.getIcon("/nodes/artifact.png"); // 16x16
    public static final Icon Aspect = IconLoader.getIcon("/nodes/aspect.png"); // 14x14
    public static final Icon C_plocal = IconLoader.getIcon("/nodes/c_plocal.png"); // 16x16
    public static final Icon C_private = IconLoader.getIcon("/nodes/c_private.png"); // 16x16
    public static final Icon C_protected = IconLoader.getIcon("/nodes/c_protected.png"); // 16x16
    public static final Icon C_public = IconLoader.getIcon("/nodes/c_public.png"); // 16x16
    public static final Icon Class = IconLoader.getIcon("/nodes/class.png"); // 16x16
    public static final Icon ClassInitializer = IconLoader.getIcon("/nodes/classInitializer.png"); // 16x16
    public static final Icon CollapseNode = IconLoader.getIcon("/nodes/collapseNode.png"); // 9x9
    public static final Icon CompiledClassesFolder = IconLoader.getIcon("/nodes/compiledClassesFolder.png"); // 16x16
    public static final Icon CopyOfFolder = IconLoader.getIcon("/nodes/copyOfFolder.png"); // 16x16
    public static final Icon Cvs_global = IconLoader.getIcon("/nodes/cvs_global.png"); // 16x16
    public static final Icon Cvs_roots = IconLoader.getIcon("/nodes/cvs_roots.png"); // 16x16
    public static final Icon DataColumn = IconLoader.getIcon("/nodes/dataColumn.png"); // 16x16
    public static final Icon DataSchema = IconLoader.getIcon("/nodes/dataSchema.png"); // 16x16
    public static final Icon DataSource = IconLoader.getIcon("/nodes/DataSource.png"); // 16x16
    public static final Icon DataTables = IconLoader.getIcon("/nodes/DataTables.png"); // 16x16
    public static final Icon DataView = IconLoader.getIcon("/nodes/dataView.png"); // 16x16
    public static final Icon Deploy = IconLoader.getIcon("/nodes/deploy.png"); // 16x16
    public static final Icon Ejb = IconLoader.getIcon("/nodes/ejb.png"); // 16x16
    public static final Icon EjbBusinessMethod = IconLoader.getIcon("/nodes/ejbBusinessMethod.png"); // 16x16
    public static final Icon EjbCmpField = IconLoader.getIcon("/nodes/ejbCmpField.png"); // 16x16
    public static final Icon EjbCmrField = IconLoader.getIcon("/nodes/ejbCmrField.png"); // 16x16
    public static final Icon EjbCreateMethod = IconLoader.getIcon("/nodes/ejbCreateMethod.png"); // 16x16
    public static final Icon EjbFinderMethod = IconLoader.getIcon("/nodes/ejbFinderMethod.png"); // 16x16
    public static final Icon EjbPrimaryKeyClass = IconLoader.getIcon("/nodes/ejbPrimaryKeyClass.png"); // 16x16
    public static final Icon EjbReference = IconLoader.getIcon("/nodes/ejbReference.png"); // 16x16
    public static final Icon EmptyNode = IconLoader.getIcon("/nodes/emptyNode.png"); // 18x18
    public static final Icon EnterpriseProject = IconLoader.getIcon("/nodes/enterpriseProject.png"); // 16x16
    public static final Icon EntryPoints = IconLoader.getIcon("/nodes/entryPoints.png"); // 16x16
    public static final Icon Enum = IconLoader.getIcon("/nodes/enum.png"); // 16x16
    public static final Icon ErrorIntroduction = IconLoader.getIcon("/nodes/errorIntroduction.png"); // 16x16
    public static final Icon ErrorMark = IconLoader.getIcon("/nodes/errorMark.png"); // 16x16
    public static final Icon ExceptionClass = IconLoader.getIcon("/nodes/exceptionClass.png"); // 16x16
    public static final Icon ExcludedFromCompile = IconLoader.getIcon("/nodes/excludedFromCompile.png"); // 16x16
    public static final Icon ExpandNode = IconLoader.getIcon("/nodes/expandNode.png"); // 9x9
    public static final Icon ExtractedFolder = IconLoader.getIcon("/nodes/extractedFolder.png"); // 16x16
    public static final Icon Field = IconLoader.getIcon("/nodes/field.png"); // 16x16
    public static final Icon FieldPK = IconLoader.getIcon("/nodes/fieldPK.png"); // 16x16
    public static final Icon FinalMark = IconLoader.getIcon("/nodes/finalMark.png"); // 16x16
    public static final Icon Folder = IconLoader.getIcon("/nodes/folder.png"); // 16x16
    public static final Icon FolderOpen = IconLoader.getIcon("/nodes/folderOpen.png"); // 16x16
    public static final Icon Function = IconLoader.getIcon("/nodes/function.png"); // 16x16
    public static final Icon HomeFolder = IconLoader.getIcon("/nodes/homeFolder.png"); // 16x16
    public static final Icon IdeaModule = IconLoader.getIcon("/nodes/ideaModule.png"); // 16x16
    public static final Icon IdeaProject = IconLoader.getIcon("/nodes/ideaProject.png"); // 16x16
    public static final Icon IdeaWorkspace = IconLoader.getIcon("/nodes/ideaWorkspace.png"); // 16x16
    public static final Icon Interface = IconLoader.getIcon("/nodes/interface.png"); // 16x16
    public static final Icon J2eeParameter = IconLoader.getIcon("/nodes/j2eeParameter.png"); // 16x16
    public static final Icon JarDirectory = IconLoader.getIcon("/nodes/jarDirectory.png"); // 16x16
    public static final Icon JavaDocFolder = IconLoader.getIcon("/nodes/javaDocFolder.png"); // 16x16
    
    public static class Jsf {
      public static final Icon Component = IconLoader.getIcon("/nodes/jsf/component.png"); // 16x16
      public static final Icon Converter = IconLoader.getIcon("/nodes/jsf/converter.png"); // 16x16
      public static final Icon General = IconLoader.getIcon("/nodes/jsf/general.png"); // 16x16
      public static final Icon GenericValue = IconLoader.getIcon("/nodes/jsf/genericValue.png"); // 18x18
      public static final Icon ManagedBean = IconLoader.getIcon("/nodes/jsf/managedBean.png"); // 16x16
      public static final Icon NavigationCase = IconLoader.getIcon("/nodes/jsf/navigationCase.png"); // 18x18
      public static final Icon NavigationRule = IconLoader.getIcon("/nodes/jsf/navigationRule.png"); // 16x16
      public static final Icon Renderer = IconLoader.getIcon("/nodes/jsf/renderer.png"); // 16x16
      public static final Icon RenderKit = IconLoader.getIcon("/nodes/jsf/renderKit.png"); // 16x16
      public static final Icon Validator = IconLoader.getIcon("/nodes/jsf/validator.png"); // 16x16

    }
    public static final Icon Jsr45 = IconLoader.getIcon("/nodes/jsr45.png"); // 16x16
    public static final Icon JunitTestMark = IconLoader.getIcon("/nodes/junitTestMark.png"); // 16x16
    public static final Icon KeymapAnt = IconLoader.getIcon("/nodes/keymapAnt.png"); // 16x16
    public static final Icon KeymapAntOpen = IconLoader.getIcon("/nodes/keymapAntOpen.png"); // 16x16
    public static final Icon KeymapEditor = IconLoader.getIcon("/nodes/keymapEditor.png"); // 16x16
    public static final Icon KeymapEditorOpen = IconLoader.getIcon("/nodes/keymapEditorOpen.png"); // 16x16
    public static final Icon KeymapMainMenu = IconLoader.getIcon("/nodes/keymapMainMenu.png"); // 16x16
    public static final Icon KeymapOther = IconLoader.getIcon("/nodes/keymapOther.png"); // 16x16
    public static final Icon KeymapTools = IconLoader.getIcon("/nodes/keymapTools.png"); // 16x16
    public static final Icon KeymapToolsOpen = IconLoader.getIcon("/nodes/keymapToolsOpen.png"); // 16x16
    public static final Icon Locked = IconLoader.getIcon("/nodes/locked.png"); // 16x16
    public static final Icon Method = IconLoader.getIcon("/nodes/method.png"); // 16x16
    public static final Icon ModuleClosed = IconLoader.getIcon("/nodes/ModuleClosed.png"); // 16x16
    public static final Icon ModuleGroupClosed = IconLoader.getIcon("/nodes/moduleGroupClosed.png"); // 16x16
    public static final Icon ModuleGroupOpen = IconLoader.getIcon("/nodes/moduleGroupOpen.png"); // 16x16
    public static final Icon ModuleOpen = IconLoader.getIcon("/nodes/ModuleOpen.png"); // 16x16
    public static final Icon NewException = IconLoader.getIcon("/nodes/newException.png"); // 14x14
    public static final Icon NewFolder = IconLoader.getIcon("/nodes/newFolder.png"); // 16x16
    public static final Icon NewParameter = IconLoader.getIcon("/nodes/newParameter.png"); // 14x14
    public static final Icon NodePlaceholder = IconLoader.getIcon("/nodes/nodePlaceholder.png"); // 16x16
    public static final Icon PackageClosed = IconLoader.getIcon("/nodes/packageClosed.png"); // 16x16
    public static final Icon PackageOpen = IconLoader.getIcon("/nodes/packageOpen.png"); // 16x16
    public static final Icon Padlock = IconLoader.getIcon("/nodes/padlock.png"); // 16x16
    public static final Icon Parameter = IconLoader.getIcon("/nodes/parameter.png"); // 16x16
    public static final Icon PinToolWindow = IconLoader.getIcon("/nodes/pinToolWindow.png"); // 13x13
    public static final Icon Plugin = IconLoader.getIcon("/nodes/plugin.png"); // 16x16
    public static final Icon Pluginnotinstalled = IconLoader.getIcon("/nodes/pluginnotinstalled.png"); // 16x16
    public static final Icon Pluginobsolete = IconLoader.getIcon("/nodes/pluginobsolete.png"); // 16x16
    public static final Icon Pointcut = IconLoader.getIcon("/nodes/pointcut.png"); // 16x16
    public static final Icon PpFile = IconLoader.getIcon("/nodes/ppFile.png"); // 16x16
    public static final Icon PpInvalid = IconLoader.getIcon("/nodes/ppInvalid.png"); // 16x16
    public static final Icon PpJar = IconLoader.getIcon("/nodes/ppJar.png"); // 16x16
    public static final Icon PpJdkClosed = IconLoader.getIcon("/nodes/ppJdkClosed.png"); // 16x16
    public static final Icon PpJdkOpen = IconLoader.getIcon("/nodes/ppJdkOpen.png"); // 16x16
    public static final Icon PpLib = IconLoader.getIcon("/nodes/ppLib.png"); // 16x16
    public static final Icon PpLibClosed = IconLoader.getIcon("/nodes/ppLibClosed.png"); // 16x16
    public static final Icon PpLibOpen = IconLoader.getIcon("/nodes/ppLibOpen.png"); // 16x16
    public static final Icon PpWeb = IconLoader.getIcon("/nodes/ppWeb.png"); // 16x16
    public static final Icon Project = IconLoader.getIcon("/nodes/project.png"); // 16x16
    public static final Icon Property = IconLoader.getIcon("/nodes/property.png"); // 16x16
    public static final Icon PropertyRead = IconLoader.getIcon("/nodes/propertyRead.png"); // 16x16
    public static final Icon PropertyReadStatic = IconLoader.getIcon("/nodes/propertyReadStatic.png"); // 16x16
    public static final Icon PropertyReadWrite = IconLoader.getIcon("/nodes/propertyReadWrite.png"); // 16x16
    public static final Icon PropertyReadWriteStatic = IconLoader.getIcon("/nodes/propertyReadWriteStatic.png"); // 16x16
    public static final Icon PropertyWrite = IconLoader.getIcon("/nodes/propertyWrite.png"); // 16x16
    public static final Icon PropertyWriteStatic = IconLoader.getIcon("/nodes/propertyWriteStatic.png"); // 16x16
    public static final Icon Read_access = IconLoader.getIcon("/nodes/read-access.png"); // 13x9
    public static final Icon ResourceBundleClosed = IconLoader.getIcon("/nodes/resourceBundleClosed.png"); // 16x16
    public static final Icon ResourceBundleOpen = IconLoader.getIcon("/nodes/resourceBundleOpen.png"); // 16x16
    public static final Icon RunnableMark = IconLoader.getIcon("/nodes/runnableMark.png"); // 16x16
    public static final Icon Rw_access = IconLoader.getIcon("/nodes/rw-access.png"); // 13x9
    public static final Icon SecurityRole = IconLoader.getIcon("/nodes/SecurityRole.png"); // 16x16
    public static final Icon Servlet = IconLoader.getIcon("/nodes/servlet.png"); // 16x16
    public static final Icon SortBySeverity = IconLoader.getIcon("/nodes/sortBySeverity.png"); // 16x16
    public static final Icon SourceFolder = IconLoader.getIcon("/nodes/sourceFolder.png"); // 16x16
    public static final Icon Static = IconLoader.getIcon("/nodes/static.png"); // 16x16
    public static final Icon StaticMark = IconLoader.getIcon("/nodes/staticMark.png"); // 16x16
    public static final Icon Symlink = IconLoader.getIcon("/nodes/symlink.png"); // 16x16
    public static final Icon TabAlert = IconLoader.getIcon("/nodes/tabAlert.png"); // 16x16
    public static final Icon TabPin = IconLoader.getIcon("/nodes/tabPin.png"); // 16x16
    public static final Icon Tag = IconLoader.getIcon("/nodes/tag.png"); // 16x16
    public static final Icon TestSourceFolder = IconLoader.getIcon("/nodes/testSourceFolder.png"); // 16x16
    public static final Icon TreeClosed = IconLoader.getIcon("/nodes/TreeClosed.png"); // 16x16
    public static final Icon TreeOpen = IconLoader.getIcon("/nodes/TreeOpen.png"); // 16x16
    public static final Icon Undeploy = IconLoader.getIcon("/nodes/undeploy.png"); // 16x16
    public static final Icon UnknownJdkClosed = IconLoader.getIcon("/nodes/unknownJdkClosed.png"); // 16x16
    public static final Icon UnknownJdkOpen = IconLoader.getIcon("/nodes/unknownJdkOpen.png"); // 16x16
    public static final Icon UpFolder = IconLoader.getIcon("/nodes/upFolder.png"); // 16x16
    public static final Icon UpLevel = IconLoader.getIcon("/nodes/upLevel.png"); // 16x16
    public static final Icon Variable = IconLoader.getIcon("/nodes/variable.png"); // 16x16
    public static final Icon WarningIntroduction = IconLoader.getIcon("/nodes/warningIntroduction.png"); // 16x16
    public static final Icon WebFolderClosed = IconLoader.getIcon("/nodes/webFolderClosed.png"); // 16x16
    public static final Icon WebFolderOpen = IconLoader.getIcon("/nodes/webFolderOpen.png"); // 16x16
    public static final Icon Weblistener = IconLoader.getIcon("/nodes/weblistener.png"); // 16x16
    public static final Icon Write_access = IconLoader.getIcon("/nodes/write-access.png"); // 13x9

  }
  
  public static class ObjectBrowser {
    public static final Icon AbbreviatePackageNames = IconLoader.getIcon("/objectBrowser/abbreviatePackageNames.png"); // 16x16
    public static final Icon Browser = IconLoader.getIcon("/objectBrowser/browser.png"); // 16x16
    public static final Icon CompactEmptyPackages = IconLoader.getIcon("/objectBrowser/compactEmptyPackages.png"); // 16x16
    public static final Icon FlattenPackages = IconLoader.getIcon("/objectBrowser/flattenPackages.png"); // 16x16
    public static final Icon ShowEditorHighlighting = IconLoader.getIcon("/objectBrowser/showEditorHighlighting.png"); // 16x16
    public static final Icon ShowLibraryContents = IconLoader.getIcon("/objectBrowser/showLibraryContents.png"); // 16x16
    public static final Icon ShowMembers = IconLoader.getIcon("/objectBrowser/showMembers.png"); // 16x16
    public static final Icon ShowModules = IconLoader.getIcon("/objectBrowser/showModules.png"); // 16x16
    public static final Icon SortByType = IconLoader.getIcon("/objectBrowser/sortByType.png"); // 16x16
    public static final Icon Sorted = IconLoader.getIcon("/objectBrowser/sorted.png"); // 16x16
    public static final Icon VisibilitySort = IconLoader.getIcon("/objectBrowser/visibilitySort.png"); // 16x16

  }
  
  public static class Process {
    
    public static class Big {
      public static final Icon Step_1 = IconLoader.getIcon("/process/big/step_1.png"); // 32x32
      public static final Icon Step_10 = IconLoader.getIcon("/process/big/step_10.png"); // 32x32
      public static final Icon Step_11 = IconLoader.getIcon("/process/big/step_11.png"); // 32x32
      public static final Icon Step_12 = IconLoader.getIcon("/process/big/step_12.png"); // 32x32
      public static final Icon Step_2 = IconLoader.getIcon("/process/big/step_2.png"); // 32x32
      public static final Icon Step_3 = IconLoader.getIcon("/process/big/step_3.png"); // 32x32
      public static final Icon Step_4 = IconLoader.getIcon("/process/big/step_4.png"); // 32x32
      public static final Icon Step_5 = IconLoader.getIcon("/process/big/step_5.png"); // 32x32
      public static final Icon Step_6 = IconLoader.getIcon("/process/big/step_6.png"); // 32x32
      public static final Icon Step_7 = IconLoader.getIcon("/process/big/step_7.png"); // 32x32
      public static final Icon Step_8 = IconLoader.getIcon("/process/big/step_8.png"); // 32x32
      public static final Icon Step_9 = IconLoader.getIcon("/process/big/step_9.png"); // 32x32
      public static final Icon Step_passive = IconLoader.getIcon("/process/big/step_passive.png"); // 32x32

    }
    public static final Icon DisabledDebug = IconLoader.getIcon("/process/disabledDebug.png"); // 13x13
    public static final Icon DisabledRun = IconLoader.getIcon("/process/disabledRun.png"); // 13x13
    
    public static class FS {
      public static final Icon Step_1 = IconLoader.getIcon("/process/fs/step_1.png"); // 16x16
      public static final Icon Step_10 = IconLoader.getIcon("/process/fs/step_10.png"); // 16x16
      public static final Icon Step_11 = IconLoader.getIcon("/process/fs/step_11.png"); // 16x16
      public static final Icon Step_12 = IconLoader.getIcon("/process/fs/step_12.png"); // 16x16
      public static final Icon Step_13 = IconLoader.getIcon("/process/fs/step_13.png"); // 16x16
      public static final Icon Step_14 = IconLoader.getIcon("/process/fs/step_14.png"); // 16x16
      public static final Icon Step_15 = IconLoader.getIcon("/process/fs/step_15.png"); // 16x16
      public static final Icon Step_16 = IconLoader.getIcon("/process/fs/step_16.png"); // 16x16
      public static final Icon Step_17 = IconLoader.getIcon("/process/fs/step_17.png"); // 16x16
      public static final Icon Step_18 = IconLoader.getIcon("/process/fs/step_18.png"); // 16x16
      public static final Icon Step_2 = IconLoader.getIcon("/process/fs/step_2.png"); // 16x16
      public static final Icon Step_3 = IconLoader.getIcon("/process/fs/step_3.png"); // 16x16
      public static final Icon Step_4 = IconLoader.getIcon("/process/fs/step_4.png"); // 16x16
      public static final Icon Step_5 = IconLoader.getIcon("/process/fs/step_5.png"); // 16x16
      public static final Icon Step_6 = IconLoader.getIcon("/process/fs/step_6.png"); // 16x16
      public static final Icon Step_7 = IconLoader.getIcon("/process/fs/step_7.png"); // 16x16
      public static final Icon Step_8 = IconLoader.getIcon("/process/fs/step_8.png"); // 16x16
      public static final Icon Step_9 = IconLoader.getIcon("/process/fs/step_9.png"); // 16x16
      public static final Icon Step_mask = IconLoader.getIcon("/process/fs/step_mask.png"); // 16x16
      public static final Icon Step_passive = IconLoader.getIcon("/process/fs/step_passive.png"); // 16x16

    }
    public static final Icon Step_1 = IconLoader.getIcon("/process/step_1.png"); // 16x16
    public static final Icon Step_10 = IconLoader.getIcon("/process/step_10.png"); // 16x16
    public static final Icon Step_11 = IconLoader.getIcon("/process/step_11.png"); // 16x16
    public static final Icon Step_12 = IconLoader.getIcon("/process/step_12.png"); // 16x16
    public static final Icon Step_2 = IconLoader.getIcon("/process/step_2.png"); // 16x16
    public static final Icon Step_3 = IconLoader.getIcon("/process/step_3.png"); // 16x16
    public static final Icon Step_4 = IconLoader.getIcon("/process/step_4.png"); // 16x16
    public static final Icon Step_5 = IconLoader.getIcon("/process/step_5.png"); // 16x16
    public static final Icon Step_6 = IconLoader.getIcon("/process/step_6.png"); // 16x16
    public static final Icon Step_7 = IconLoader.getIcon("/process/step_7.png"); // 16x16
    public static final Icon Step_8 = IconLoader.getIcon("/process/step_8.png"); // 16x16
    public static final Icon Step_9 = IconLoader.getIcon("/process/step_9.png"); // 16x16
    public static final Icon Step_mask = IconLoader.getIcon("/process/step_mask.png"); // 16x16
    public static final Icon Step_passive = IconLoader.getIcon("/process/step_passive.png"); // 16x16
    public static final Icon Stop = IconLoader.getIcon("/process/stop.png"); // 16x16
    public static final Icon StopHovered = IconLoader.getIcon("/process/stopHovered.png"); // 16x16

  }
  
  public static class Providers {
    public static final Icon Apache = IconLoader.getIcon("/providers/apache.png"); // 16x16
    public static final Icon Bea = IconLoader.getIcon("/providers/bea.png"); // 16x16
    public static final Icon Cvs = IconLoader.getIcon("/providers/cvs.png"); // 13x13
    public static final Icon Eclipse = IconLoader.getIcon("/providers/eclipse.png"); // 16x16
    public static final Icon Hibernate = IconLoader.getIcon("/providers/hibernate.png"); // 16x16
    public static final Icon Ibm = IconLoader.getIcon("/providers/ibm.png"); // 16x16
    public static final Icon Microsoft = IconLoader.getIcon("/providers/microsoft.png"); // 16x16
    public static final Icon Mysql = IconLoader.getIcon("/providers/mysql.png"); // 16x16
    public static final Icon Oracle = IconLoader.getIcon("/providers/oracle.png"); // 16x16
    public static final Icon Postgresql = IconLoader.getIcon("/providers/postgresql.png"); // 16x16
    public static final Icon Sqlite = IconLoader.getIcon("/providers/sqlite.png"); // 16x16
    public static final Icon Sun = IconLoader.getIcon("/providers/sun.png"); // 16x16

  }
  
  public static class RunConfigurations {
    public static final Icon Applet = IconLoader.getIcon("/runConfigurations/applet.png"); // 16x16
    public static final Icon Application = IconLoader.getIcon("/runConfigurations/application.png"); // 16x16
    public static final Icon ConfigurationWarning = IconLoader.getIcon("/runConfigurations/configurationWarning.png"); // 16x16
    public static final Icon HidePassed = IconLoader.getIcon("/runConfigurations/hidePassed.png"); // 16x16
    public static final Icon IgnoredTest = IconLoader.getIcon("/runConfigurations/ignoredTest.png"); // 16x16
    public static final Icon InvalidConfigurationLayer = IconLoader.getIcon("/runConfigurations/invalidConfigurationLayer.png"); // 16x16
    public static final Icon UnitTest = IconLoader.getIcon("/runConfigurations/junit.png"); // 16x16
    public static final Icon LoadingTree = IconLoader.getIcon("/runConfigurations/loadingTree.png"); // 16x16
    public static final Icon Ql_console = IconLoader.getIcon("/runConfigurations/ql_console.png"); // 16x16
    public static final Icon Remote = IconLoader.getIcon("/runConfigurations/remote.png"); // 16x16
    public static final Icon RerunFailedTests = IconLoader.getIcon("/runConfigurations/rerunFailedTests.png"); // 16x16
    public static final Icon SaveTempConfig = IconLoader.getIcon("/runConfigurations/saveTempConfig.png"); // 16x16
    public static final Icon Scroll_down = IconLoader.getIcon("/runConfigurations/scroll_down.png"); // 16x16
    public static final Icon ScrollToStackTrace = IconLoader.getIcon("/runConfigurations/scrollToStackTrace.png"); // 16x16
    public static final Icon SelectFirstDefect = IconLoader.getIcon("/runConfigurations/selectFirstDefect.png"); // 16x16
    public static final Icon SourceAtException = IconLoader.getIcon("/runConfigurations/sourceAtException.png"); // 16x16
    public static final Icon TestError = IconLoader.getIcon("/runConfigurations/testError.png"); // 16x16
    public static final Icon TestFailed = IconLoader.getIcon("/runConfigurations/testFailed.png"); // 16x16
    public static final Icon TestIgnored = IconLoader.getIcon("/runConfigurations/testIgnored.png"); // 16x16
    public static final Icon TestInProgress1 = IconLoader.getIcon("/runConfigurations/testInProgress1.png"); // 16x16
    public static final Icon TestInProgress2 = IconLoader.getIcon("/runConfigurations/testInProgress2.png"); // 16x16
    public static final Icon TestInProgress3 = IconLoader.getIcon("/runConfigurations/testInProgress3.png"); // 16x16
    public static final Icon TestInProgress4 = IconLoader.getIcon("/runConfigurations/testInProgress4.png"); // 16x16
    public static final Icon TestInProgress5 = IconLoader.getIcon("/runConfigurations/testInProgress5.png"); // 16x16
    public static final Icon TestInProgress6 = IconLoader.getIcon("/runConfigurations/testInProgress6.png"); // 16x16
    public static final Icon TestInProgress7 = IconLoader.getIcon("/runConfigurations/testInProgress7.png"); // 16x16
    public static final Icon TestInProgress8 = IconLoader.getIcon("/runConfigurations/testInProgress8.png"); // 16x16
    public static final Icon TestMark = IconLoader.getIcon("/runConfigurations/testMark.png"); // 16x16
    public static final Icon TestNotRan = IconLoader.getIcon("/runConfigurations/testNotRan.png"); // 16x16
    public static final Icon TestPassed = IconLoader.getIcon("/runConfigurations/testPassed.png"); // 16x16
    public static final Icon TestPaused = IconLoader.getIcon("/runConfigurations/testPaused.png"); // 16x16
    public static final Icon TestSkipped = IconLoader.getIcon("/runConfigurations/testSkipped.png"); // 16x16
    public static final Icon TestTerminated = IconLoader.getIcon("/runConfigurations/testTerminated.png"); // 16x16
    public static final Icon Tomcat = IconLoader.getIcon("/runConfigurations/tomcat.png"); // 16x16
    public static final Icon TrackCoverage = IconLoader.getIcon("/runConfigurations/trackCoverage.png"); // 16x16
    public static final Icon TrackTests = IconLoader.getIcon("/runConfigurations/trackTests.png"); // 16x16
    public static final Icon Unknown = IconLoader.getIcon("/runConfigurations/unknown.png"); // 16x16
    public static final Icon Variables = IconLoader.getIcon("/runConfigurations/variables.png"); // 16x16
    public static final Icon Web_app = IconLoader.getIcon("/runConfigurations/web_app.png"); // 16x16
    public static final Icon WithCoverageLayer = IconLoader.getIcon("/runConfigurations/withCoverageLayer.png"); // 16x16

  }
  
  public static class Toolbar {
    public static final Icon Filterdups = IconLoader.getIcon("/toolbar/filterdups.png"); // 16x16
    public static final Icon Folders = IconLoader.getIcon("/toolbar/folders.png"); // 16x16
    public static final Icon Unknown = IconLoader.getIcon("/toolbar/unknown.png"); // 16x16

  }
  
  public static class ToolbarDecorator {
    public static final Icon Add = IconLoader.getIcon("/toolbarDecorator/add.png"); // 14x14
    public static final Icon AddBlankLine = IconLoader.getIcon("/toolbarDecorator/addBlankLine.png"); // 16x16
    public static final Icon AddClass = IconLoader.getIcon("/toolbarDecorator/addClass.png"); // 16x16
    public static final Icon AddFolder = IconLoader.getIcon("/toolbarDecorator/addFolder.png"); // 16x16
    public static final Icon AddIcon = IconLoader.getIcon("/toolbarDecorator/addIcon.png"); // 16x16
    public static final Icon AddJira = IconLoader.getIcon("/toolbarDecorator/addJira.png"); // 16x16
    public static final Icon AddLink = IconLoader.getIcon("/toolbarDecorator/addLink.png"); // 16x16
    public static final Icon AddPackage = IconLoader.getIcon("/toolbarDecorator/addPackage.png"); // 16x16
    public static final Icon AddPattern = IconLoader.getIcon("/toolbarDecorator/addPattern.png"); // 16x16
    public static final Icon AddRemoteDatasource = IconLoader.getIcon("/toolbarDecorator/addRemoteDatasource.png"); // 16x16
    public static final Icon AddYouTrack = IconLoader.getIcon("/toolbarDecorator/addYouTrack.png"); // 16x16
    public static final Icon Analyze = IconLoader.getIcon("/toolbarDecorator/analyze.png"); // 14x14
    public static final Icon Edit = IconLoader.getIcon("/toolbarDecorator/edit.png"); // 14x14
    public static final Icon Export = IconLoader.getIcon("/toolbarDecorator/export.png"); // 16x16
    public static final Icon Import = IconLoader.getIcon("/toolbarDecorator/import.png"); // 16x16
    
    public static class Mac {
      public static final Icon Add = IconLoader.getIcon("/toolbarDecorator/mac/add.png"); // 14x14
      public static final Icon AddBlankLine = IconLoader.getIcon("/toolbarDecorator/mac/addBlankLine.png"); // 16x16
      public static final Icon AddClass = IconLoader.getIcon("/toolbarDecorator/mac/addClass.png"); // 16x16
      public static final Icon AddFolder = IconLoader.getIcon("/toolbarDecorator/mac/addFolder.png"); // 16x16
      public static final Icon AddIcon = IconLoader.getIcon("/toolbarDecorator/mac/addIcon.png"); // 16x16
      public static final Icon AddJira = IconLoader.getIcon("/toolbarDecorator/mac/addJira.png"); // 16x16
      public static final Icon AddLink = IconLoader.getIcon("/toolbarDecorator/mac/addLink.png"); // 16x16
      public static final Icon AddPackage = IconLoader.getIcon("/toolbarDecorator/mac/addPackage.png"); // 16x16
      public static final Icon AddPattern = IconLoader.getIcon("/toolbarDecorator/mac/addPattern.png"); // 16x16
      public static final Icon AddYouTrack = IconLoader.getIcon("/toolbarDecorator/mac/addYouTrack.png"); // 16x16
      public static final Icon Analyze = IconLoader.getIcon("/toolbarDecorator/mac/analyze.png"); // 14x14
      public static final Icon Edit = IconLoader.getIcon("/toolbarDecorator/mac/edit.png"); // 14x14
      public static final Icon MoveDown = IconLoader.getIcon("/toolbarDecorator/mac/moveDown.png"); // 14x14
      public static final Icon MoveUp = IconLoader.getIcon("/toolbarDecorator/mac/moveUp.png"); // 14x14
      public static final Icon Remove = IconLoader.getIcon("/toolbarDecorator/mac/remove.png"); // 14x14

    }
    public static final Icon MoveDown = IconLoader.getIcon("/toolbarDecorator/moveDown.png"); // 14x14
    public static final Icon MoveUp = IconLoader.getIcon("/toolbarDecorator/moveUp.png"); // 14x14
    public static final Icon Remove = IconLoader.getIcon("/toolbarDecorator/remove.png"); // 14x14

  }
  
  public static class Toolwindows {
    public static final Icon Documentation = IconLoader.getIcon("/toolwindows/documentation.png"); // 13x13
    public static final Icon ToolWindowAnt = IconLoader.getIcon("/toolwindows/toolWindowAnt.png"); // 13x13
    public static final Icon ToolWindowChanges = IconLoader.getIcon("/toolwindows/toolWindowChanges.png"); // 13x13
    public static final Icon ToolWindowCommander = IconLoader.getIcon("/toolwindows/toolWindowCommander.png"); // 13x13
    public static final Icon ToolWindowCoverage = IconLoader.getIcon("/toolwindows/toolWindowCoverage.png"); // 13x13
    public static final Icon ToolWindowCvs = IconLoader.getIcon("/toolwindows/toolWindowCvs.png"); // 13x13
    public static final Icon ToolWindowDebugger = IconLoader.getIcon("/toolwindows/toolWindowDebugger.png"); // 13x13
    public static final Icon ToolWindowFavorites = IconLoader.getIcon("/toolwindows/toolWindowFavorites.png"); // 13x13
    public static final Icon ToolWindowFind = IconLoader.getIcon("/toolwindows/toolWindowFind.png"); // 13x13
    public static final Icon ToolWindowHierarchy = IconLoader.getIcon("/toolwindows/toolWindowHierarchy.png"); // 13x13
    public static final Icon ToolWindowInspection = IconLoader.getIcon("/toolwindows/toolWindowInspection.png"); // 13x13
    public static final Icon ToolWindowMessages = IconLoader.getIcon("/toolwindows/toolWindowMessages.png"); // 13x13
    public static final Icon ToolWindowModuleDependencies = IconLoader.getIcon("/toolwindows/toolWindowModuleDependencies.png"); // 13x13
    public static final Icon ToolWindowPalette = IconLoader.getIcon("/toolwindows/toolWindowPalette.png"); // 13x13
    public static final Icon ToolWindowProject = IconLoader.getIcon("/toolwindows/toolWindowProject.png"); // 13x13
    public static final Icon ToolWindowRun = IconLoader.getIcon("/toolwindows/toolWindowRun.png"); // 13x13
    public static final Icon ToolWindowStructure = IconLoader.getIcon("/toolwindows/toolWindowStructure.png"); // 13x13
    public static final Icon ToolWindowTodo = IconLoader.getIcon("/toolwindows/toolWindowTodo.png"); // 13x13
    public static final Icon VcsSmallTab = IconLoader.getIcon("/toolwindows/vcsSmallTab.png"); // 13x13
    public static final Icon WebToolWindow = IconLoader.getIcon("/toolwindows/webToolWindow.png"); // 13x13

  }
  
  public static class Vcs {
    public static final Icon AllRevisions = IconLoader.getIcon("/vcs/allRevisions.png"); // 16x16
    public static final Icon Arrow_left = IconLoader.getIcon("/vcs/arrow_left.png"); // 12x12
    public static final Icon Arrow_right = IconLoader.getIcon("/vcs/arrow_right.png"); // 12x12
    public static final Icon CheckSpelling = IconLoader.getIcon("/vcs/checkSpelling.png"); // 16x16
    public static final Icon CustomizeView = IconLoader.getIcon("/vcs/customizeView.png"); // 16x16
    public static final Icon Equal = IconLoader.getIcon("/vcs/equal.png"); // 12x12
    public static final Icon MapBase = IconLoader.getIcon("/vcs/mapBase.png"); // 16x16
    public static final Icon Merge = IconLoader.getIcon("/vcs/merge.png"); // 12x12
    public static final Icon MergeSourcesTree = IconLoader.getIcon("/vcs/mergeSourcesTree.png"); // 16x16
    public static final Icon MessageHistory = IconLoader.getIcon("/vcs/messageHistory.png"); // 16x16
    public static final Icon Not_equal = IconLoader.getIcon("/vcs/not_equal.png"); // 12x12
    public static final Icon Refresh = IconLoader.getIcon("/vcs/refresh.png"); // 16x16
    public static final Icon Remove = IconLoader.getIcon("/vcs/remove.png"); // 16x16
    public static final Icon ResetStrip = IconLoader.getIcon("/vcs/resetStrip.png"); // 16x16
    public static final Icon StripDown = IconLoader.getIcon("/vcs/stripDown.png"); // 16x16
    public static final Icon StripNull = IconLoader.getIcon("/vcs/stripNull.png"); // 16x16
    public static final Icon StripUp = IconLoader.getIcon("/vcs/stripUp.png"); // 16x16
    public static final Icon Volute = IconLoader.getIcon("/vcs/volute.png"); // 16x16

  }
  
  public static class Webreferences {
    public static final Icon Server = IconLoader.getIcon("/webreferences/server.png"); // 16x16

  }
  
  public static class Xml {
    
    public static class Browsers {
      public static final Icon Chrome16 = IconLoader.getIcon("/xml/browsers/chrome16.png"); // 16x16
      public static final Icon Explorer16 = IconLoader.getIcon("/xml/browsers/explorer16.png"); // 16x16
      public static final Icon Firefox16 = IconLoader.getIcon("/xml/browsers/firefox16.png"); // 16x16
      public static final Icon Opera16 = IconLoader.getIcon("/xml/browsers/opera16.png"); // 16x16
      public static final Icon Safari16 = IconLoader.getIcon("/xml/browsers/safari16.png"); // 16x16

    }
    public static final Icon Css_class = IconLoader.getIcon("/xml/css_class.png"); // 16x16
    public static final Icon Html_id = IconLoader.getIcon("/xml/html_id.png"); // 16x16

  }
}
=======
package com.intellij.icons;

import com.intellij.openapi.util.IconLoader;

import javax.swing.*;

public class AllIcons {
  
  public static class Actions {
    public static final Icon AddFacesSupport = IconLoader.getIcon("/actions/addFacesSupport.png"); // 16x16
    public static final Icon Annotate = IconLoader.getIcon("/actions/annotate.png"); // 16x16
    public static final Icon Back = IconLoader.getIcon("/actions/back.png"); // 16x16
    public static final Icon Browser_externalJavaDoc = IconLoader.getIcon("/actions/browser-externalJavaDoc.png"); // 16x16
    public static final Icon Cancel = IconLoader.getIcon("/actions/cancel.png"); // 16x16
    public static final Icon Checked = IconLoader.getIcon("/actions/checked.png"); // 12x12
    public static final Icon Checked_selected = IconLoader.getIcon("/actions/checked_selected.png"); // 12x12
    public static final Icon Checked_small = IconLoader.getIcon("/actions/checked_small.png"); // 11x11
    public static final Icon Checked_small_selected = IconLoader.getIcon("/actions/checked_small_selected.png"); // 11x11
    public static final Icon CheckOut = IconLoader.getIcon("/actions/checkOut.png"); // 16x16
    public static final Icon Clean = IconLoader.getIcon("/actions/clean.png"); // 16x16
    public static final Icon CleanLight = IconLoader.getIcon("/actions/cleanLight.png"); // 16x16
    public static final Icon Close = IconLoader.getIcon("/actions/close.png"); // 16x16
    public static final Icon CloseHovered = IconLoader.getIcon("/actions/closeHovered.png"); // 16x16
    public static final Icon CloseNew = IconLoader.getIcon("/actions/closeNew.png"); // 16x16
    public static final Icon CloseNewHovered = IconLoader.getIcon("/actions/closeNewHovered.png"); // 16x16
    public static final Icon Collapseall = IconLoader.getIcon("/actions/collapseall.png"); // 16x16
    public static final Icon Commit = IconLoader.getIcon("/actions/commit.png"); // 16x16
    public static final Icon Compile = IconLoader.getIcon("/actions/compile.png"); // 16x16
    public static final Icon ConsoleHistory = IconLoader.getIcon("/actions/consoleHistory.png"); // 16x16
    public static final Icon Copy = IconLoader.getIcon("/actions/copy.png"); // 16x16
    public static final Icon CreateFromUsage = IconLoader.getIcon("/actions/createFromUsage.png"); // 16x16
    public static final Icon CreatePatch = IconLoader.getIcon("/actions/createPatch.png"); // 16x16
    public static final Icon Cross = IconLoader.getIcon("/actions/cross.png"); // 12x12
    public static final Icon Delete = IconLoader.getIcon("/actions/delete.png"); // 16x16
    public static final Icon Diff = IconLoader.getIcon("/actions/diff.png"); // 16x16
    public static final Icon DiffWithCurrent = IconLoader.getIcon("/actions/diffWithCurrent.png"); // 16x16
    public static final Icon Dump = IconLoader.getIcon("/actions/dump.png"); // 16x16
    public static final Icon Edit = IconLoader.getIcon("/actions/edit.png"); // 14x14
    public static final Icon EditSource = IconLoader.getIcon("/actions/editSource.png"); // 16x16
    public static final Icon ErDiagram = IconLoader.getIcon("/actions/erDiagram.png"); // 16x16
    public static final Icon Exclude = IconLoader.getIcon("/actions/exclude.png"); // 14x14
    public static final Icon Execute = IconLoader.getIcon("/actions/execute.png"); // 16x16
    public static final Icon Exit = IconLoader.getIcon("/actions/exit.png"); // 16x16
    public static final Icon Expandall = IconLoader.getIcon("/actions/expandall.png"); // 16x16
    public static final Icon Export = IconLoader.getIcon("/actions/export.png"); // 16x16
    public static final Icon FileStatus = IconLoader.getIcon("/actions/fileStatus.png"); // 16x16
    public static final Icon Filter_small = IconLoader.getIcon("/actions/filter_small.png"); // 16x16
    public static final Icon Find = IconLoader.getIcon("/actions/find.png"); // 16x16
    public static final Icon Forward = IconLoader.getIcon("/actions/forward.png"); // 16x16
    public static final Icon GC = IconLoader.getIcon("/actions/gc.png"); // 16x16
    public static final Icon Get = IconLoader.getIcon("/actions/get.png"); // 16x16
    public static final Icon GroupByMethod = IconLoader.getIcon("/actions/groupByMethod.png"); // 16x16
    public static final Icon Help = IconLoader.getIcon("/actions/help.png"); // 16x16
    public static final Icon Install = IconLoader.getIcon("/actions/install.png"); // 16x16
    public static final Icon IntentionBulb = IconLoader.getIcon("/actions/intentionBulb.png"); // 16x16
    public static final Icon Lightning = IconLoader.getIcon("/actions/lightning.png"); // 16x16
    public static final Icon Menu_cut = IconLoader.getIcon("/actions/menu-cut.png"); // 16x16
    public static final Icon Menu_find = IconLoader.getIcon("/actions/menu-find.png"); // 16x16
    public static final Icon Menu_help = IconLoader.getIcon("/actions/menu-help.png"); // 16x16
    public static final Icon Menu_open = IconLoader.getIcon("/actions/menu-open.png"); // 16x16
    public static final Icon Menu_paste = IconLoader.getIcon("/actions/menu-paste.png"); // 16x16
    public static final Icon Menu_replace = IconLoader.getIcon("/actions/menu-replace.png"); // 16x16
    public static final Icon Menu_saveall = IconLoader.getIcon("/actions/menu-saveall.png"); // 16x16
    public static final Icon Minimize = IconLoader.getIcon("/actions/minimize.png"); // 16x16
    public static final Icon Module = IconLoader.getIcon("/actions/module.png"); // 16x16
    public static final Icon Move_to_button_top = IconLoader.getIcon("/actions/move-to-button-top.png"); // 11x12
    public static final Icon Move_to_button = IconLoader.getIcon("/actions/move-to-button.png"); // 11x10
    public static final Icon MoveDown = IconLoader.getIcon("/actions/moveDown.png"); // 14x14
    public static final Icon MoveUp = IconLoader.getIcon("/actions/moveUp.png"); // 14x14
    public static final Icon New = IconLoader.getIcon("/actions/new.png"); // 16x16
    public static final Icon NewFolder = IconLoader.getIcon("/actions/newFolder.png"); // 16x16
    public static final Icon Nextfile = IconLoader.getIcon("/actions/nextfile.png"); // 16x16
    public static final Icon NextOccurence = IconLoader.getIcon("/actions/nextOccurence.png"); // 16x16
    public static final Icon Pause = IconLoader.getIcon("/actions/pause.png"); // 16x16
    public static final Icon PopFrame = IconLoader.getIcon("/actions/popFrame.png"); // 16x16
    public static final Icon Prevfile = IconLoader.getIcon("/actions/prevfile.png"); // 16x16
    public static final Icon Preview = IconLoader.getIcon("/actions/preview.png"); // 16x16
    public static final Icon PreviousOccurence = IconLoader.getIcon("/actions/previousOccurence.png"); // 16x16
    public static final Icon ProfileCPU = IconLoader.getIcon("/actions/profileCPU.png"); // 16x16
    public static final Icon ProfileMemory = IconLoader.getIcon("/actions/profileMemory.png"); // 16x16
    public static final Icon Properties = IconLoader.getIcon("/actions/properties.png"); // 16x16
    public static final Icon QuickfixBulb = IconLoader.getIcon("/actions/quickfixBulb.png"); // 16x16
    public static final Icon QuickfixOffBulb = IconLoader.getIcon("/actions/quickfixOffBulb.png"); // 16x16
    public static final Icon QuickList = IconLoader.getIcon("/actions/quickList.png"); // 16x16
    public static final Icon RealIntentionBulb = IconLoader.getIcon("/actions/realIntentionBulb.png"); // 16x16
    public static final Icon RealIntentionOffBulb = IconLoader.getIcon("/actions/realIntentionOffBulb.png"); // 16x16
    public static final Icon Redo = IconLoader.getIcon("/actions/redo.png"); // 16x16
    public static final Icon RefactoringBulb = IconLoader.getIcon("/actions/refactoringBulb.png"); // 16x16
    public static final Icon Refresh = IconLoader.getIcon("/actions/refresh.png"); // 16x16
    public static final Icon RefreshUsages = IconLoader.getIcon("/actions/refreshUsages.png"); // 16x16
    public static final Icon Replace = IconLoader.getIcon("/actions/replace.png"); // 16x16
    public static final Icon Reset_to_default = IconLoader.getIcon("/actions/reset-to-default.png"); // 16x16
    public static final Icon Reset = IconLoader.getIcon("/actions/reset.png"); // 16x16
    public static final Icon Restart = IconLoader.getIcon("/actions/restart.png"); // 16x16
    public static final Icon Resume = IconLoader.getIcon("/actions/resume.png"); // 16x16
    public static final Icon Rollback = IconLoader.getIcon("/actions/rollback.png"); // 16x16
    public static final Icon RunToCursor = IconLoader.getIcon("/actions/runToCursor.png"); // 16x16
    public static final Icon Search = IconLoader.getIcon("/actions/search.png"); // 16x16
    public static final Icon Selectall = IconLoader.getIcon("/actions/selectall.png"); // 16x16
    public static final Icon Share = IconLoader.getIcon("/actions/share.png"); // 14x14
    public static final Icon ShowAsTree = IconLoader.getIcon("/actions/showAsTree.png"); // 16x16
    public static final Icon ShowChangesOnly = IconLoader.getIcon("/actions/showChangesOnly.png"); // 16x16
    public static final Icon ShowHiddens = IconLoader.getIcon("/actions/showHiddens.png"); // 16x16
    public static final Icon ShowImportStatements = IconLoader.getIcon("/actions/showImportStatements.png"); // 16x16
    public static final Icon ShowReadAccess = IconLoader.getIcon("/actions/showReadAccess.png"); // 16x16
    public static final Icon ShowSettings = IconLoader.getIcon("/actions/showSettings.png"); // 16x16
    public static final Icon ShowSource = IconLoader.getIcon("/actions/showSource.png"); // 16x16
    public static final Icon ShowViewer = IconLoader.getIcon("/actions/showViewer.png"); // 16x16
    public static final Icon ShowWriteAccess = IconLoader.getIcon("/actions/showWriteAccess.png"); // 16x16
    public static final Icon SortAsc = IconLoader.getIcon("/actions/sortAsc.png"); // 9x8
    public static final Icon SortDesc = IconLoader.getIcon("/actions/sortDesc.png"); // 9x8
    public static final Icon SplitHorizontally = IconLoader.getIcon("/actions/splitHorizontally.png"); // 16x16
    public static final Icon SplitVertically = IconLoader.getIcon("/actions/splitVertically.png"); // 16x16
    public static final Icon StartDebugger = IconLoader.getIcon("/actions/startDebugger.png"); // 16x16
    public static final Icon StepOut = IconLoader.getIcon("/actions/stepOut.png"); // 16x16
    public static final Icon Submit1 = IconLoader.getIcon("/actions/submit1.png"); // 11x11
    public static final Icon Suspend = IconLoader.getIcon("/actions/suspend.png"); // 16x16
    public static final Icon SwapPanels = IconLoader.getIcon("/actions/swapPanels.png"); // 16x16
    public static final Icon Sync = IconLoader.getIcon("/actions/sync.png"); // 16x16
    public static final Icon SyncPanels = IconLoader.getIcon("/actions/syncPanels.png"); // 16x16
    public static final Icon ToggleSoftWrap = IconLoader.getIcon("/actions/toggleSoftWrap.png"); // 16x16
    public static final Icon TraceInto = IconLoader.getIcon("/actions/traceInto.png"); // 16x16
    public static final Icon TraceOver = IconLoader.getIcon("/actions/traceOver.png"); // 16x16
    public static final Icon Undo = IconLoader.getIcon("/actions/undo.png"); // 16x16
    public static final Icon Uninstall = IconLoader.getIcon("/actions/uninstall.png"); // 16x16
    public static final Icon Unselectall = IconLoader.getIcon("/actions/unselectall.png"); // 16x16
    public static final Icon Unshare = IconLoader.getIcon("/actions/unshare.png"); // 14x14

  }
  
  public static class Ant {
    public static final Icon AntInstallation = IconLoader.getIcon("/ant/antInstallation.png"); // 16x16
    public static final Icon Build = IconLoader.getIcon("/ant/build.png"); // 16x16
    public static final Icon ChangeView = IconLoader.getIcon("/ant/changeView.png"); // 16x16
    public static final Icon Filter = IconLoader.getIcon("/ant/filter.png"); // 16x16
    public static final Icon Message = IconLoader.getIcon("/ant/message.png"); // 16x16
    public static final Icon MetaTarget = IconLoader.getIcon("/ant/metaTarget.png"); // 16x16
    public static final Icon Properties = IconLoader.getIcon("/ant/properties.png"); // 16x16
    public static final Icon ShortcutFilter = IconLoader.getIcon("/ant/shortcutFilter.png"); // 16x16
    public static final Icon Target = IconLoader.getIcon("/ant/target.png"); // 16x16
    public static final Icon Task = IconLoader.getIcon("/ant/task.png"); // 16x16
    public static final Icon Verbose = IconLoader.getIcon("/ant/verbose.png"); // 16x16

  }
  
  public static class Compiler {
    public static final Icon Error = IconLoader.getIcon("/compiler/error.png"); // 16x16
    public static final Icon HideWarnings = IconLoader.getIcon("/compiler/hideWarnings.png"); // 16x16
    public static final Icon Information = IconLoader.getIcon("/compiler/information.png"); // 16x16
    public static final Icon Warning = IconLoader.getIcon("/compiler/warning.png"); // 16x16

  }
  
  public static class Css {
    public static final Icon Property = IconLoader.getIcon("/css/property.png"); // 16x16
    public static final Icon Pseudo_element = IconLoader.getIcon("/css/pseudo-element.png"); // 16x16

  }
  
  public static class Debugger {
    
    public static class Actions {
      public static final Icon Force_run_to_cursor = IconLoader.getIcon("/debugger/actions/force_run_to_cursor.png"); // 16x16
      public static final Icon Force_step_into = IconLoader.getIcon("/debugger/actions/force_step_into.png"); // 16x16
      public static final Icon Force_step_over = IconLoader.getIcon("/debugger/actions/force_step_over.png"); // 16x16

    }
    public static final Icon AddToWatch = IconLoader.getIcon("/debugger/addToWatch.png"); // 16x16
    public static final Icon AutoVariablesMode = IconLoader.getIcon("/debugger/autoVariablesMode.png"); // 16x16
    public static final Icon BreakpointAlert = IconLoader.getIcon("/debugger/breakpointAlert.png"); // 16x16
    public static final Icon Class_filter = IconLoader.getIcon("/debugger/class_filter.png"); // 16x16
    public static final Icon Console = IconLoader.getIcon("/debugger/console.png"); // 16x16
    public static final Icon Db_array = IconLoader.getIcon("/debugger/db_array.png"); // 16x16
    public static final Icon Db_dep_exception_breakpoint = IconLoader.getIcon("/debugger/db_dep_exception_breakpoint.png"); // 12x12
    public static final Icon Db_dep_field_breakpoint = IconLoader.getIcon("/debugger/db_dep_field_breakpoint.png"); // 12x12
    public static final Icon Db_dep_line_breakpoint = IconLoader.getIcon("/debugger/db_dep_line_breakpoint.png"); // 12x12
    public static final Icon Db_dep_method_breakpoint = IconLoader.getIcon("/debugger/db_dep_method_breakpoint.png"); // 12x12
    public static final Icon Db_disabled_breakpoint = IconLoader.getIcon("/debugger/db_disabled_breakpoint.png"); // 12x12
    public static final Icon Db_disabled_breakpoint_process = IconLoader.getIcon("/debugger/db_disabled_breakpoint_process.png"); // 16x16
    public static final Icon Db_disabled_exception_breakpoint = IconLoader.getIcon("/debugger/db_disabled_exception_breakpoint.png"); // 12x12
    public static final Icon Db_disabled_field_breakpoint = IconLoader.getIcon("/debugger/db_disabled_field_breakpoint.png"); // 12x12
    public static final Icon Db_disabled_method_breakpoint = IconLoader.getIcon("/debugger/db_disabled_method_breakpoint.png"); // 12x12
    public static final Icon Db_error = IconLoader.getIcon("/debugger/db_error.png"); // 16x16
    public static final Icon Db_exception_breakpoint = IconLoader.getIcon("/debugger/db_exception_breakpoint.png"); // 12x12
    public static final Icon Db_field_breakpoint = IconLoader.getIcon("/debugger/db_field_breakpoint.png"); // 12x12
    public static final Icon Db_field_warning_breakpoint = IconLoader.getIcon("/debugger/db_field_warning_breakpoint.png"); // 16x16
    public static final Icon Db_invalid_breakpoint = IconLoader.getIcon("/debugger/db_invalid_breakpoint.png"); // 12x12
    public static final Icon Db_invalid_field_breakpoint = IconLoader.getIcon("/debugger/db_invalid_field_breakpoint.png"); // 12x12
    public static final Icon Db_invalid_method_breakpoint = IconLoader.getIcon("/debugger/db_invalid_method_breakpoint.png"); // 12x12
    public static final Icon Db_method_breakpoint = IconLoader.getIcon("/debugger/db_method_breakpoint.png"); // 12x12
    public static final Icon Db_method_warning_breakpoint = IconLoader.getIcon("/debugger/db_method_warning_breakpoint.png"); // 16x16
    public static final Icon Db_muted_breakpoint = IconLoader.getIcon("/debugger/db_muted_breakpoint.png"); // 12x12
    public static final Icon Db_muted_dep_exception_breakpoint = IconLoader.getIcon("/debugger/db_muted_dep_exception_breakpoint.png"); // 12x12
    public static final Icon Db_muted_dep_field_breakpoint = IconLoader.getIcon("/debugger/db_muted_dep_field_breakpoint.png"); // 12x12
    public static final Icon Db_muted_dep_line_breakpoint = IconLoader.getIcon("/debugger/db_muted_dep_line_breakpoint.png"); // 12x12
    public static final Icon Db_muted_dep_method_breakpoint = IconLoader.getIcon("/debugger/db_muted_dep_method_breakpoint.png"); // 12x12
    public static final Icon Db_muted_disabled_breakpoint = IconLoader.getIcon("/debugger/db_muted_disabled_breakpoint.png"); // 12x12
    public static final Icon Db_muted_disabled_breakpoint_process = IconLoader.getIcon("/debugger/db_muted_disabled_breakpoint_process.png"); // 16x16
    public static final Icon Db_muted_disabled_exception_breakpoint = IconLoader.getIcon("/debugger/db_muted_disabled_exception_breakpoint.png"); // 12x12
    public static final Icon Db_muted_disabled_field_breakpoint = IconLoader.getIcon("/debugger/db_muted_disabled_field_breakpoint.png"); // 12x12
    public static final Icon Db_muted_disabled_method_breakpoint = IconLoader.getIcon("/debugger/db_muted_disabled_method_breakpoint.png"); // 12x12
    public static final Icon Db_muted_exception_breakpoint = IconLoader.getIcon("/debugger/db_muted_exception_breakpoint.png"); // 12x12
    public static final Icon Db_muted_field_breakpoint = IconLoader.getIcon("/debugger/db_muted_field_breakpoint.png"); // 12x12
    public static final Icon Db_muted_field_warning_breakpoint = IconLoader.getIcon("/debugger/db_muted_field_warning_breakpoint.png"); // 16x16
    public static final Icon Db_muted_invalid_breakpoint = IconLoader.getIcon("/debugger/db_muted_invalid_breakpoint.png"); // 12x12
    public static final Icon Db_muted_invalid_field_breakpoint = IconLoader.getIcon("/debugger/db_muted_invalid_field_breakpoint.png"); // 12x12
    public static final Icon Db_muted_invalid_method_breakpoint = IconLoader.getIcon("/debugger/db_muted_invalid_method_breakpoint.png"); // 12x12
    public static final Icon Db_muted_method_breakpoint = IconLoader.getIcon("/debugger/db_muted_method_breakpoint.png"); // 12x12
    public static final Icon Db_muted_method_warning_breakpoint = IconLoader.getIcon("/debugger/db_muted_method_warning_breakpoint.png"); // 16x16
    public static final Icon Db_muted_verified_breakpoint = IconLoader.getIcon("/debugger/db_muted_verified_breakpoint.png"); // 12x12
    public static final Icon Db_muted_verified_field_breakpoint = IconLoader.getIcon("/debugger/db_muted_verified_field_breakpoint.png"); // 12x12
    public static final Icon Db_muted_verified_method_breakpoint = IconLoader.getIcon("/debugger/db_muted_verified_method_breakpoint.png"); // 12x12
    public static final Icon Db_muted_verified_warning_breakpoint = IconLoader.getIcon("/debugger/db_muted_verified_warning_breakpoint.png"); // 16x16
    public static final Icon Db_obsolete = IconLoader.getIcon("/debugger/db_obsolete.png"); // 12x12
    public static final Icon Db_primitive = IconLoader.getIcon("/debugger/db_primitive.png"); // 16x16
    public static final Icon Db_set_breakpoint = IconLoader.getIcon("/debugger/db_set_breakpoint.png"); // 12x12
    public static final Icon Db_verified_breakpoint = IconLoader.getIcon("/debugger/db_verified_breakpoint.png"); // 12x12
    public static final Icon Db_verified_field_breakpoint = IconLoader.getIcon("/debugger/db_verified_field_breakpoint.png"); // 12x12
    public static final Icon Db_verified_method_breakpoint = IconLoader.getIcon("/debugger/db_verified_method_breakpoint.png"); // 12x12
    public static final Icon Db_verified_warning_breakpoint = IconLoader.getIcon("/debugger/db_verified_warning_breakpoint.png"); // 16x16
    public static final Icon Disable_value_calculation = IconLoader.getIcon("/debugger/disable_value_calculation.png"); // 16x16
    public static final Icon EvaluateExpression = IconLoader.getIcon("/debugger/evaluateExpression.png"); // 16x16
    public static final Icon Frame = IconLoader.getIcon("/debugger/frame.png"); // 16x16
    public static final Icon KillProcess = IconLoader.getIcon("/debugger/killProcess.png"); // 16x16
    public static final Icon MuteBreakpoints = IconLoader.getIcon("/debugger/muteBreakpoints.png"); // 16x16
    public static final Icon NewWatch = IconLoader.getIcon("/debugger/newWatch.png"); // 16x16
    public static final Icon RestoreLayout = IconLoader.getIcon("/debugger/restoreLayout.png"); // 16x16
    public static final Icon ShowCurrentFrame = IconLoader.getIcon("/debugger/showCurrentFrame.png"); // 16x16
    public static final Icon StackFrame = IconLoader.getIcon("/debugger/stackFrame.png"); // 16x16
    public static final Icon ThreadAtBreakpoint = IconLoader.getIcon("/debugger/threadAtBreakpoint.png"); // 16x16
    public static final Icon ThreadCurrent = IconLoader.getIcon("/debugger/threadCurrent.png"); // 16x16
    public static final Icon ThreadFrozen = IconLoader.getIcon("/debugger/threadFrozen.png"); // 16x16
    public static final Icon ThreadGroup = IconLoader.getIcon("/debugger/threadGroup.png"); // 16x16
    public static final Icon ThreadGroupCurrent = IconLoader.getIcon("/debugger/threadGroupCurrent.png"); // 16x16
    public static final Icon ThreadRunning = IconLoader.getIcon("/debugger/threadRunning.png"); // 16x16
    public static final Icon Threads = IconLoader.getIcon("/debugger/threads.png"); // 16x16
    
    public static class ThreadStates {
      public static final Icon Daemon_sign = IconLoader.getIcon("/debugger/threadStates/daemon_sign.png"); // 16x16
      public static final Icon EdtBusy = IconLoader.getIcon("/debugger/threadStates/edtBusy.png"); // 16x16
      public static final Icon Exception = IconLoader.getIcon("/debugger/threadStates/exception.png"); // 16x16
      public static final Icon Idle = IconLoader.getIcon("/debugger/threadStates/idle.png"); // 16x16
      public static final Icon IO = IconLoader.getIcon("/debugger/threadStates/io.png"); // 16x16
      public static final Icon Locked = IconLoader.getIcon("/debugger/threadStates/locked.png"); // 16x16
      public static final Icon Paused = IconLoader.getIcon("/debugger/threadStates/paused.png"); // 16x16
      public static final Icon Running = IconLoader.getIcon("/debugger/threadStates/running.png"); // 16x16
      public static final Icon Socket = IconLoader.getIcon("/debugger/threadStates/socket.png"); // 16x16
      public static final Icon Threaddump = IconLoader.getIcon("/debugger/threadStates/threaddump.png"); // 16x16

    }
    public static final Icon ThreadSuspended = IconLoader.getIcon("/debugger/threadSuspended.png"); // 16x16
    public static final Icon ToolConsole = IconLoader.getIcon("/debugger/toolConsole.png"); // 16x16
    public static final Icon Value = IconLoader.getIcon("/debugger/value.png"); // 16x16
    public static final Icon ViewBreakpoints = IconLoader.getIcon("/debugger/viewBreakpoints.png"); // 16x16
    public static final Icon Watch = IconLoader.getIcon("/debugger/watch.png"); // 16x16
    public static final Icon Watches = IconLoader.getIcon("/debugger/watches.png"); // 16x16
    public static final Icon WatchLastReturnValue = IconLoader.getIcon("/debugger/watchLastReturnValue.png"); // 16x16

  }
  
  public static class Diff {
    public static final Icon ApplyNotConflicts = IconLoader.getIcon("/diff/applyNotConflicts.png"); // 16x16
    public static final Icon Arrow = IconLoader.getIcon("/diff/arrow.png"); // 11x11
    public static final Icon BranchDiff = IconLoader.getIcon("/diff/branchDiff.png"); // 16x16
    public static final Icon CurrentLine = IconLoader.getIcon("/diff/currentLine.png"); // 16x16
    public static final Icon Diff = IconLoader.getIcon("/diff/Diff.png"); // 16x16
    public static final Icon LeftDiff = IconLoader.getIcon("/diff/leftDiff.png"); // 16x16
    public static final Icon Remove = IconLoader.getIcon("/diff/remove.png"); // 11x11
    public static final Icon RightDiff = IconLoader.getIcon("/diff/rightDiff.png"); // 16x16

  }
  
  public static class Duplicates {
    public static final Icon SendToTheLeft = IconLoader.getIcon("/duplicates/sendToTheLeft.png"); // 16x16
    public static final Icon SendToTheLeftGrayed = IconLoader.getIcon("/duplicates/sendToTheLeftGrayed.png"); // 16x16
    public static final Icon SendToTheRight = IconLoader.getIcon("/duplicates/sendToTheRight.png"); // 16x16
    public static final Icon SendToTheRightGrayed = IconLoader.getIcon("/duplicates/sendToTheRightGrayed.png"); // 16x16

  }
  
  public static class FileTypes {
    public static final Icon Any_type = IconLoader.getIcon("/fileTypes/any_type.png"); // 16x16
    public static final Icon Archive = IconLoader.getIcon("/fileTypes/archive.png"); // 16x16
    public static final Icon Aspectj = IconLoader.getIcon("/fileTypes/aspectj.png"); // 16x16
    public static final Icon Css = IconLoader.getIcon("/fileTypes/css.png"); // 16x16
    public static final Icon Custom = IconLoader.getIcon("/fileTypes/custom.png"); // 16x16
    public static final Icon Dtd = IconLoader.getIcon("/fileTypes/dtd.png"); // 16x16
    public static final Icon Facelets = IconLoader.getIcon("/fileTypes/facelets.png"); // 16x16
    public static final Icon FacesConfig = IconLoader.getIcon("/fileTypes/facesConfig.png"); // 16x16
    public static final Icon Html = IconLoader.getIcon("/fileTypes/html.png"); // 16x16
    public static final Icon Idl = IconLoader.getIcon("/fileTypes/idl.png"); // 16x16
    public static final Icon Java = IconLoader.getIcon("/fileTypes/java.png"); // 16x16
    public static final Icon JavaClass = IconLoader.getIcon("/fileTypes/javaClass.png"); // 16x16
    public static final Icon JavaOutsideSource = IconLoader.getIcon("/fileTypes/javaOutsideSource.png"); // 16x16
    public static final Icon JavaScript = IconLoader.getIcon("/fileTypes/javaScript.png"); // 16x16
    public static final Icon Jsp = IconLoader.getIcon("/fileTypes/jsp.png"); // 16x16
    public static final Icon Jspx = IconLoader.getIcon("/fileTypes/jspx.png"); // 16x16
    public static final Icon Properties = IconLoader.getIcon("/fileTypes/properties.png"); // 16x16
    public static final Icon Text = IconLoader.getIcon("/fileTypes/text.png"); // 16x16
    public static final Icon UiForm = IconLoader.getIcon("/fileTypes/uiForm.png"); // 16x16
    public static final Icon Unknown = IconLoader.getIcon("/fileTypes/unknown.png"); // 16x16
    public static final Icon WsdlFile = IconLoader.getIcon("/fileTypes/wsdlFile.png"); // 16x16
    public static final Icon Xhtml = IconLoader.getIcon("/fileTypes/xhtml.png"); // 16x16
    public static final Icon Xml = IconLoader.getIcon("/fileTypes/xml.png"); // 16x16
    public static final Icon XsdFile = IconLoader.getIcon("/fileTypes/xsdFile.png"); // 16x16

  }
  
  public static class General {
    public static final Icon Add = IconLoader.getIcon("/general/add.png"); // 16x16
    public static final Icon AddFavoritesList = IconLoader.getIcon("/general/addFavoritesList.png"); // 16x16
    public static final Icon AddJdk = IconLoader.getIcon("/general/addJdk.png"); // 16x16
    public static final Icon ApplicationSettings = IconLoader.getIcon("/general/applicationSettings.png"); // 16x16
    public static final Icon ArrowDown = IconLoader.getIcon("/general/arrowDown.png"); // 7x6
    public static final Icon AutohideOff = IconLoader.getIcon("/general/autohideOff.png"); // 14x14
    public static final Icon AutohideOffInactive = IconLoader.getIcon("/general/autohideOffInactive.png"); // 14x14
    public static final Icon AutoscrollFromSource = IconLoader.getIcon("/general/autoscrollFromSource.png"); // 16x16
    public static final Icon AutoscrollToSource = IconLoader.getIcon("/general/autoscrollToSource.png"); // 16x16
    public static final Icon Balloon = IconLoader.getIcon("/general/balloon.png"); // 16x16
    public static final Icon BalloonClose = IconLoader.getIcon("/general/balloonClose.png"); // 30x30
    public static final Icon BalloonError = IconLoader.getIcon("/general/balloonError.png"); // 16x16
    public static final Icon BalloonInformation = IconLoader.getIcon("/general/balloonInformation.png"); // 16x16
    public static final Icon BalloonWarning = IconLoader.getIcon("/general/balloonWarning.png"); // 16x16
    public static final Icon Bullet = IconLoader.getIcon("/general/bullet.png"); // 16x16
    public static final Icon CollapseAll = IconLoader.getIcon("/general/collapseAll.png"); // 11x16
    public static final Icon CollapseAllHover = IconLoader.getIcon("/general/collapseAllHover.png"); // 11x16
    public static final Icon Combo = IconLoader.getIcon("/general/combo.png"); // 16x16
    public static final Icon Combo2 = IconLoader.getIcon("/general/combo2.png"); // 16x16
    public static final Icon ComboArrow = IconLoader.getIcon("/general/comboArrow.png"); // 16x16
    public static final Icon ComboArrowDown = IconLoader.getIcon("/general/comboArrowDown.png"); // 9x5
    public static final Icon ComboArrowLeft = IconLoader.getIcon("/general/comboArrowLeft.png"); // 5x9
    public static final Icon ComboArrowLeftPassive = IconLoader.getIcon("/general/comboArrowLeftPassive.png"); // 5x9
    public static final Icon ComboArrowRight = IconLoader.getIcon("/general/comboArrowRight.png"); // 5x9
    public static final Icon ComboArrowRightPassive = IconLoader.getIcon("/general/comboArrowRightPassive.png"); // 5x9
    public static final Icon ComboUpPassive = IconLoader.getIcon("/general/comboUpPassive.png"); // 16x16
    public static final Icon ConfigurableDefault = IconLoader.getIcon("/general/configurableDefault.png"); // 32x32
    public static final Icon CreateNewProject = IconLoader.getIcon("/general/createNewProject.png"); // 48x48
    public static final Icon Debug = IconLoader.getIcon("/general/debug.png"); // 16x16
    public static final Icon DefaultKeymap = IconLoader.getIcon("/general/defaultKeymap.png"); // 48x48
    public static final Icon Divider = IconLoader.getIcon("/general/divider.png"); // 2x19
    public static final Icon Dropdown = IconLoader.getIcon("/general/dropdown.png"); // 16x16
    public static final Icon EditColors = IconLoader.getIcon("/general/editColors.png"); // 16x16
    public static final Icon EditItemInSection = IconLoader.getIcon("/general/editItemInSection.png"); // 16x16
    public static final Icon Ellipsis = IconLoader.getIcon("/general/ellipsis.png"); // 9x9
    public static final Icon ErrorDialog = IconLoader.getIcon("/general/errorDialog.png"); // 32x32
    public static final Icon ErrorsFound = IconLoader.getIcon("/general/errorsFound.png"); // 12x12
    public static final Icon ErrorsInProgress = IconLoader.getIcon("/general/errorsInProgress.png"); // 12x12
    public static final Icon ExclMark = IconLoader.getIcon("/general/exclMark.png"); // 16x16
    public static final Icon ExpandAll = IconLoader.getIcon("/general/expandAll.png"); // 11x16
    public static final Icon ExpandAllHover = IconLoader.getIcon("/general/expandAllHover.png"); // 11x16
    public static final Icon ExternalTools = IconLoader.getIcon("/general/externalTools.png"); // 32x32
    public static final Icon Floating = IconLoader.getIcon("/general/floating.png"); // 14x14
    public static final Icon Gear = IconLoader.getIcon("/general/gear.png"); // 21x16
    public static final Icon GearHover = IconLoader.getIcon("/general/gearHover.png"); // 21x16
    public static final Icon GetProjectfromVCS = IconLoader.getIcon("/general/getProjectfromVCS.png"); // 48x48
    public static final Icon Help = IconLoader.getIcon("/general/help.png"); // 10x10
    public static final Icon HideDown = IconLoader.getIcon("/general/hideDown.png"); // 16x16
    public static final Icon HideDownHover = IconLoader.getIcon("/general/hideDownHover.png"); // 16x16
    public static final Icon HideDownPart = IconLoader.getIcon("/general/hideDownPart.png"); // 16x16
    public static final Icon HideDownPartHover = IconLoader.getIcon("/general/hideDownPartHover.png"); // 16x16
    public static final Icon HideLeft = IconLoader.getIcon("/general/hideLeft.png"); // 16x16
    public static final Icon HideLeftHover = IconLoader.getIcon("/general/hideLeftHover.png"); // 16x16
    public static final Icon HideLeftPart = IconLoader.getIcon("/general/hideLeftPart.png"); // 16x16
    public static final Icon HideLeftPartHover = IconLoader.getIcon("/general/hideLeftPartHover.png"); // 16x16
    public static final Icon HideRight = IconLoader.getIcon("/general/hideRight.png"); // 16x16
    public static final Icon HideRightHover = IconLoader.getIcon("/general/hideRightHover.png"); // 16x16
    public static final Icon HideRightPart = IconLoader.getIcon("/general/hideRightPart.png"); // 16x16
    public static final Icon HideRightPartHover = IconLoader.getIcon("/general/hideRightPartHover.png"); // 16x16
    public static final Icon HideToolWindow = IconLoader.getIcon("/general/hideToolWindow.png"); // 14x14
    public static final Icon HideToolWindowInactive = IconLoader.getIcon("/general/hideToolWindowInactive.png"); // 14x14
    public static final Icon IdeOptions = IconLoader.getIcon("/general/ideOptions.png"); // 16x16
    public static final Icon IjLogo = IconLoader.getIcon("/general/ijLogo.png"); // 16x16
    public static final Icon ImplementingMethod = IconLoader.getIcon("/general/implementingMethod.png"); // 10x14
    public static final Icon InformationDialog = IconLoader.getIcon("/general/informationDialog.png"); // 32x32
    public static final Icon InheritedMethod = IconLoader.getIcon("/general/inheritedMethod.png"); // 11x14
    public static final Icon InspectionInProgress = IconLoader.getIcon("/general/inspectionInProgress.png"); // 11x11
    public static final Icon InspectionsOff = IconLoader.getIcon("/general/inspectionsOff.png"); // 16x16
    public static final Icon Jdk = IconLoader.getIcon("/general/jdk.png"); // 16x16
    public static final Icon JetbrainsTvIdea = IconLoader.getIcon("/general/jetbrainsTvIdea.png"); // 48x48
    public static final Icon KeyboardShortcut = IconLoader.getIcon("/general/keyboardShortcut.png"); // 13x13
    public static final Icon Keymap = IconLoader.getIcon("/general/keymap.png"); // 32x32
    public static final Icon Locate = IconLoader.getIcon("/general/locate.png"); // 14x16
    public static final Icon LocateHover = IconLoader.getIcon("/general/locateHover.png"); // 14x16
    public static final Icon MacCorner = IconLoader.getIcon("/general/macCorner.png"); // 16x16
    public static final Icon Mdot_empty = IconLoader.getIcon("/general/mdot-empty.png"); // 8x8
    public static final Icon Mdot_white = IconLoader.getIcon("/general/mdot-white.png"); // 8x8
    public static final Icon Mdot = IconLoader.getIcon("/general/mdot.png"); // 8x8
    public static final Icon Modified = IconLoader.getIcon("/general/modified.png"); // 24x16
    public static final Icon MoreTabs = IconLoader.getIcon("/general/moreTabs.png"); // 16x16
    public static final Icon Mouse = IconLoader.getIcon("/general/mouse.png"); // 32x32
    public static final Icon MouseShortcut = IconLoader.getIcon("/general/mouseShortcut.png"); // 13x13
    public static final Icon NoAnalysis = IconLoader.getIcon("/general/noAnalysis.png"); // 12x12
    public static final Icon OpenProject = IconLoader.getIcon("/general/openProject.png"); // 48x48
    public static final Icon OverridenMethod = IconLoader.getIcon("/general/overridenMethod.png"); // 10x14
    public static final Icon OverridingMethod = IconLoader.getIcon("/general/overridingMethod.png"); // 10x14
    public static final Icon PackagesTab = IconLoader.getIcon("/general/packagesTab.png"); // 16x16
    public static final Icon PathVariables = IconLoader.getIcon("/general/pathVariables.png"); // 32x32
    public static final Icon Pin_tab = IconLoader.getIcon("/general/pin_tab.png"); // 16x16
    public static final Icon PluginManager = IconLoader.getIcon("/general/pluginManager.png"); // 48x48
    public static final Icon Progress = IconLoader.getIcon("/general/progress.png"); // 8x10
    public static final Icon ProjectSettings = IconLoader.getIcon("/general/projectSettings.png"); // 16x16
    public static final Icon ProjectStructure = IconLoader.getIcon("/general/projectStructure.png"); // 16x16
    public static final Icon ProjectTab = IconLoader.getIcon("/general/projectTab.png"); // 16x16
    public static final Icon QuestionDialog = IconLoader.getIcon("/general/questionDialog.png"); // 32x32
    public static final Icon ReadHelp = IconLoader.getIcon("/general/readHelp.png"); // 48x48
    public static final Icon Remove = IconLoader.getIcon("/general/remove.png"); // 16x16
    public static final Icon ReopenRecentProject = IconLoader.getIcon("/general/reopenRecentProject.png"); // 48x48
    public static final Icon Reset = IconLoader.getIcon("/general/reset.png"); // 16x16
    public static final Icon Run = IconLoader.getIcon("/general/run.png"); // 7x10
    public static final Icon RunWithCoverage = IconLoader.getIcon("/general/runWithCoverage.png"); // 16x16
    public static final Icon SecondaryGroup = IconLoader.getIcon("/general/secondaryGroup.png"); // 16x16
    public static final Icon SeparatorH = IconLoader.getIcon("/general/separatorH.png"); // 17x11
    public static final Icon Show_to_implement = IconLoader.getIcon("/general/show_to_implement.png"); // 16x16
    public static final Icon Show_to_override = IconLoader.getIcon("/general/show_to_override.png"); // 16x16
    public static final Icon SmallConfigurableVcs = IconLoader.getIcon("/general/smallConfigurableVcs.png"); // 16x16
    public static final Icon SplitCenterH = IconLoader.getIcon("/general/splitCenterH.png"); // 7x7
    public static final Icon SplitCenterV = IconLoader.getIcon("/general/splitCenterV.png"); // 6x7
    public static final Icon SplitDown = IconLoader.getIcon("/general/splitDown.png"); // 7x7
    public static final Icon SplitGlueH = IconLoader.getIcon("/general/splitGlueH.png"); // 6x17
    public static final Icon SplitGlueV = IconLoader.getIcon("/general/splitGlueV.png"); // 17x6
    public static final Icon SplitLeft = IconLoader.getIcon("/general/splitLeft.png"); // 7x7
    public static final Icon SplitRight = IconLoader.getIcon("/general/splitRight.png"); // 7x7
    public static final Icon SplitUp = IconLoader.getIcon("/general/splitUp.png"); // 7x7
    public static final Icon Tab_white_center = IconLoader.getIcon("/general/tab-white-center.png"); // 1x17
    public static final Icon Tab_white_left = IconLoader.getIcon("/general/tab-white-left.png"); // 4x17
    public static final Icon Tab_white_right = IconLoader.getIcon("/general/tab-white-right.png"); // 4x17
    public static final Icon Tab_grey_bckgrnd = IconLoader.getIcon("/general/tab_grey_bckgrnd.png"); // 1x17
    public static final Icon Tab_grey_left = IconLoader.getIcon("/general/tab_grey_left.png"); // 4x17
    public static final Icon Tab_grey_left_inner = IconLoader.getIcon("/general/tab_grey_left_inner.png"); // 4x17
    public static final Icon Tab_grey_right = IconLoader.getIcon("/general/tab_grey_right.png"); // 4x17
    public static final Icon Tab_grey_right_inner = IconLoader.getIcon("/general/tab_grey_right_inner.png"); // 4x17
    public static final Icon TbHidden = IconLoader.getIcon("/general/tbHidden.png"); // 16x16
    public static final Icon TbShown = IconLoader.getIcon("/general/tbShown.png"); // 16x16
    public static final Icon Tip = IconLoader.getIcon("/general/tip.png"); // 32x32
    public static final Icon TipsOfTheDay = IconLoader.getIcon("/general/tipsOfTheDay.png"); // 48x48
    public static final Icon TodoDefault = IconLoader.getIcon("/general/todoDefault.png"); // 12x12
    public static final Icon TodoImportant = IconLoader.getIcon("/general/todoImportant.png"); // 12x12
    public static final Icon TodoQuestion = IconLoader.getIcon("/general/todoQuestion.png"); // 12x12
    public static final Icon WarningDialog = IconLoader.getIcon("/general/warningDialog.png"); // 32x32
    public static final Icon Web = IconLoader.getIcon("/general/web.png"); // 13x13

  }
  
  public static class Graph {
    public static final Icon ActualZoom = IconLoader.getIcon("/graph/actualZoom.png"); // 16x16
    public static final Icon Export = IconLoader.getIcon("/graph/export.png"); // 16x16
    public static final Icon FitContent = IconLoader.getIcon("/graph/fitContent.png"); // 16x16
    public static final Icon Grid = IconLoader.getIcon("/graph/grid.png"); // 16x16
    public static final Icon Layout = IconLoader.getIcon("/graph/layout.png"); // 16x16
    public static final Icon NodeSelectionMode = IconLoader.getIcon("/graph/nodeSelectionMode.png"); // 16x16
    public static final Icon Print = IconLoader.getIcon("/graph/print.png"); // 16x16
    public static final Icon PrintPreview = IconLoader.getIcon("/graph/printPreview.png"); // 16x16
    public static final Icon SnapToGrid = IconLoader.getIcon("/graph/snapToGrid.png"); // 16x16
    public static final Icon ZoomIn = IconLoader.getIcon("/graph/zoomIn.png"); // 16x16
    public static final Icon ZoomOut = IconLoader.getIcon("/graph/zoomOut.png"); // 16x16

  }
  
  public static class Gutter {
    public static final Icon Colors = IconLoader.getIcon("/gutter/colors.png"); // 12x12
    public static final Icon ImplementedMethod = IconLoader.getIcon("/gutter/implementedMethod.png"); // 12x12
    public static final Icon ImplementingMethod = IconLoader.getIcon("/gutter/implementingMethod.png"); // 12x12
    public static final Icon OverridenMethod = IconLoader.getIcon("/gutter/overridenMethod.png"); // 12x12
    public static final Icon OverridingMethod = IconLoader.getIcon("/gutter/overridingMethod.png"); // 12x12
    public static final Icon RecursiveMethod = IconLoader.getIcon("/gutter/recursiveMethod.png"); // 12x12

  }
  
  public static class Hierarchy {
    public static final Icon Base = IconLoader.getIcon("/hierarchy/base.png"); // 16x16
    public static final Icon Callee = IconLoader.getIcon("/hierarchy/callee.png"); // 16x16
    public static final Icon Caller = IconLoader.getIcon("/hierarchy/caller.png"); // 16x16
    public static final Icon Class = IconLoader.getIcon("/hierarchy/class.png"); // 16x16
    public static final Icon MethodDefined = IconLoader.getIcon("/hierarchy/methodDefined.png"); // 9x9
    public static final Icon MethodNotDefined = IconLoader.getIcon("/hierarchy/methodNotDefined.png"); // 8x8
    public static final Icon ShouldDefineMethod = IconLoader.getIcon("/hierarchy/shouldDefineMethod.png"); // 9x9
    public static final Icon Subtypes = IconLoader.getIcon("/hierarchy/subtypes.png"); // 16x16
    public static final Icon Supertypes = IconLoader.getIcon("/hierarchy/supertypes.png"); // 16x16

  }
  public static final Icon Icon = IconLoader.getIcon("/icon.png"); // 128x128
  public static final Icon Icon_CE = IconLoader.getIcon("/icon_CE.png"); // 128x128
  public static final Icon Icon_CEsmall = IconLoader.getIcon("/icon_CEsmall.png"); // 16x16
  public static final Icon Icon_CEwhite = IconLoader.getIcon("/icon_CEwhite.png"); // 32x32
  public static final Icon Icon_small = IconLoader.getIcon("/icon_small.png"); // 16x16
  public static final Icon Icon_white = IconLoader.getIcon("/icon_white.png"); // 32x32
  
  public static class Icons {
    
    public static class Ide {
      public static final Icon NextStep = IconLoader.getIcon("/icons/ide/nextStep.png"); // 12x12
      public static final Icon NextStepGrayed = IconLoader.getIcon("/icons/ide/nextStepGrayed.png"); // 12x12
      public static final Icon NextStepInverted = IconLoader.getIcon("/icons/ide/nextStepInverted.png"); // 12x12
      public static final Icon SpeedSearchPrompt = IconLoader.getIcon("/icons/ide/speedSearchPrompt.png"); // 16x16

    }
    
    public static class Inspector {
      public static final Icon SortByCategory = IconLoader.getIcon("/icons/inspector/sortByCategory.png"); // 16x16
      public static final Icon SortByName = IconLoader.getIcon("/icons/inspector/sortByName.png"); // 16x16
      public static final Icon UseFilter = IconLoader.getIcon("/icons/inspector/useFilter.png"); // 16x16

    }

  }
  
  public static class Ide {
    
    public static class Dnd {
      public static final Icon Bottom = IconLoader.getIcon("/ide/dnd/bottom.png"); // 17x17
      public static final Icon Left = IconLoader.getIcon("/ide/dnd/left.png"); // 17x17
      public static final Icon Right = IconLoader.getIcon("/ide/dnd/right.png"); // 17x17
      public static final Icon Top = IconLoader.getIcon("/ide/dnd/top.png"); // 17x17

    }
    public static final Icon EmptyFatalError = IconLoader.getIcon("/ide/emptyFatalError.png"); // 16x16
    public static final Icon Error_notifications = IconLoader.getIcon("/ide/error_notifications.png"); // 16x16
    public static final Icon ErrorPoint = IconLoader.getIcon("/ide/errorPoint.png"); // 6x6
    public static final Icon ErrorSign = IconLoader.getIcon("/ide/errorSign.png"); // 16x16
    public static final Icon FatalError_read = IconLoader.getIcon("/ide/fatalError-read.png"); // 16x16
    public static final Icon FatalError = IconLoader.getIcon("/ide/fatalError.png"); // 16x16
    public static final Icon HectorNo = IconLoader.getIcon("/ide/hectorNo.png"); // 16x16
    public static final Icon HectorOff = IconLoader.getIcon("/ide/hectorOff.png"); // 16x16
    public static final Icon HectorOn = IconLoader.getIcon("/ide/hectorOn.png"); // 16x16
    public static final Icon HectorSyntax = IconLoader.getIcon("/ide/hectorSyntax.png"); // 16x16
    public static final Icon IncomingChangesOff = IconLoader.getIcon("/ide/incomingChangesOff.png"); // 16x16
    public static final Icon IncomingChangesOn = IconLoader.getIcon("/ide/incomingChangesOn.png"); // 16x16
    public static final Icon Info_notifications = IconLoader.getIcon("/ide/info_notifications.png"); // 16x16
    public static final Icon Link = IconLoader.getIcon("/ide/link.png"); // 12x12
    public static final Icon LocalScope = IconLoader.getIcon("/ide/localScope.png"); // 16x16
    public static final Icon LookupAlphanumeric = IconLoader.getIcon("/ide/lookupAlphanumeric.png"); // 12x12
    public static final Icon LookupRelevance = IconLoader.getIcon("/ide/lookupRelevance.png"); // 12x12
    
    public static class Macro {
      public static final Icon Recording_1 = IconLoader.getIcon("/ide/macro/recording_1.png"); // 16x16
      public static final Icon Recording_2 = IconLoader.getIcon("/ide/macro/recording_2.png"); // 16x16
      public static final Icon Recording_3 = IconLoader.getIcon("/ide/macro/recording_3.png"); // 16x16
      public static final Icon Recording_4 = IconLoader.getIcon("/ide/macro/recording_4.png"); // 16x16
      public static final Icon Recording_stop = IconLoader.getIcon("/ide/macro/recording_stop.png"); // 16x16

    }
    public static final Icon Notifications = IconLoader.getIcon("/ide/notifications.png"); // 16x16
    public static final Icon Pipette = IconLoader.getIcon("/ide/pipette.png"); // 18x18
    public static final Icon Pipette_rollover = IconLoader.getIcon("/ide/pipette_rollover.png"); // 18x18
    public static final Icon Rating = IconLoader.getIcon("/ide/rating.png"); // 11x11
    public static final Icon Rating1 = IconLoader.getIcon("/ide/rating1.png"); // 11x11
    public static final Icon Rating2 = IconLoader.getIcon("/ide/rating2.png"); // 11x11
    public static final Icon Rating3 = IconLoader.getIcon("/ide/rating3.png"); // 11x11
    public static final Icon Rating4 = IconLoader.getIcon("/ide/rating4.png"); // 11x11
    public static final Icon Readonly = IconLoader.getIcon("/ide/readonly.png"); // 16x16
    public static final Icon Readwrite = IconLoader.getIcon("/ide/readwrite.png"); // 16x16
    
    public static class Shadow {
      public static final Icon Bottom_left = IconLoader.getIcon("/ide/shadow/bottom-left.png"); // 70x70
      public static final Icon Bottom_right = IconLoader.getIcon("/ide/shadow/bottom-right.png"); // 70x70
      public static final Icon Bottom = IconLoader.getIcon("/ide/shadow/bottom.png"); // 1x49
      public static final Icon Left = IconLoader.getIcon("/ide/shadow/left.png"); // 35x1
      
      public static class Popup {
        public static final Icon Bottom_left = IconLoader.getIcon("/ide/shadow/popup/bottom-left.png"); // 20x20
        public static final Icon Bottom_right = IconLoader.getIcon("/ide/shadow/popup/bottom-right.png"); // 20x20
        public static final Icon Bottom = IconLoader.getIcon("/ide/shadow/popup/bottom.png"); // 1x10
        public static final Icon Left = IconLoader.getIcon("/ide/shadow/popup/left.png"); // 7x1
        public static final Icon Right = IconLoader.getIcon("/ide/shadow/popup/right.png"); // 7x1
        public static final Icon Top_left = IconLoader.getIcon("/ide/shadow/popup/top-left.png"); // 14x14
        public static final Icon Top_right = IconLoader.getIcon("/ide/shadow/popup/top-right.png"); // 14x14
        public static final Icon Top = IconLoader.getIcon("/ide/shadow/popup/top.png"); // 1x4

      }
      public static final Icon Right = IconLoader.getIcon("/ide/shadow/right.png"); // 35x1
      public static final Icon Top_left = IconLoader.getIcon("/ide/shadow/top-left.png"); // 70x70
      public static final Icon Top_right = IconLoader.getIcon("/ide/shadow/top-right.png"); // 70x70
      public static final Icon Top = IconLoader.getIcon("/ide/shadow/top.png"); // 1x20

    }
    public static final Icon SharedScope = IconLoader.getIcon("/ide/sharedScope.png"); // 16x16
    public static final Icon Statusbar_arrows = IconLoader.getIcon("/ide/statusbar_arrows.png"); // 7x10
    public static final Icon UpDown = IconLoader.getIcon("/ide/upDown.png"); // 16x16
    public static final Icon Warning_notifications = IconLoader.getIcon("/ide/warning_notifications.png"); // 16x16

  }
  
  public static class Javaee {
    public static final Icon Application_xml = IconLoader.getIcon("/javaee/application_xml.png"); // 16x16
    public static final Icon BuildOnFrameDeactivation = IconLoader.getIcon("/javaee/buildOnFrameDeactivation.png"); // 16x16
    public static final Icon DatabaseSchemaImportLegend = IconLoader.getIcon("/javaee/databaseSchemaImportLegend.png"); // 500x20
    public static final Icon DataSourceImport = IconLoader.getIcon("/javaee/dataSourceImport.png"); // 16x16
    public static final Icon DbSchemaImportBig = IconLoader.getIcon("/javaee/dbSchemaImportBig.png"); // 32x32
    public static final Icon Ejb_jar_xml = IconLoader.getIcon("/javaee/ejb-jar_xml.png"); // 16x16
    public static final Icon EjbClass = IconLoader.getIcon("/javaee/ejbClass.png"); // 16x16
    public static final Icon EjbModule = IconLoader.getIcon("/javaee/ejbModule.png"); // 16x16
    public static final Icon EmbeddedAttributeOverlay = IconLoader.getIcon("/javaee/embeddedAttributeOverlay.png"); // 16x16
    public static final Icon EntityBean = IconLoader.getIcon("/javaee/entityBean.png"); // 16x16
    public static final Icon EntityBeanBig = IconLoader.getIcon("/javaee/entityBeanBig.png"); // 24x24
    public static final Icon Home = IconLoader.getIcon("/javaee/home.png"); // 16x16
    public static final Icon InheritedAttributeOverlay = IconLoader.getIcon("/javaee/inheritedAttributeOverlay.png"); // 16x16
    public static final Icon InterceptorClass = IconLoader.getIcon("/javaee/interceptorClass.png"); // 16x16
    public static final Icon InterceptorMethod = IconLoader.getIcon("/javaee/interceptorMethod.png"); // 16x16
    public static final Icon JavaeeAppModule = IconLoader.getIcon("/javaee/JavaeeAppModule.png"); // 16x16
    public static final Icon JpaFacet = IconLoader.getIcon("/javaee/jpaFacet.png"); // 16x16
    public static final Icon Local = IconLoader.getIcon("/javaee/local.png"); // 16x16
    public static final Icon LocalHome = IconLoader.getIcon("/javaee/localHome.png"); // 16x16
    public static final Icon MessageBean = IconLoader.getIcon("/javaee/messageBean.png"); // 16x16
    public static final Icon PersistenceAttribute = IconLoader.getIcon("/javaee/persistenceAttribute.png"); // 16x16
    public static final Icon PersistenceEmbeddable = IconLoader.getIcon("/javaee/persistenceEmbeddable.png"); // 16x16
    public static final Icon PersistenceEntity = IconLoader.getIcon("/javaee/persistenceEntity.png"); // 16x16
    public static final Icon PersistenceEntityListener = IconLoader.getIcon("/javaee/persistenceEntityListener.png"); // 16x16
    public static final Icon PersistenceId = IconLoader.getIcon("/javaee/persistenceId.png"); // 16x16
    public static final Icon PersistenceIdRelationship = IconLoader.getIcon("/javaee/persistenceIdRelationship.png"); // 16x16
    public static final Icon PersistenceMappedSuperclass = IconLoader.getIcon("/javaee/persistenceMappedSuperclass.png"); // 16x16
    public static final Icon PersistenceRelationship = IconLoader.getIcon("/javaee/persistenceRelationship.png"); // 16x16
    public static final Icon PersistenceUnit = IconLoader.getIcon("/javaee/persistenceUnit.png"); // 16x16
    public static final Icon Remote = IconLoader.getIcon("/javaee/remote.png"); // 16x16
    public static final Icon SessionBean = IconLoader.getIcon("/javaee/sessionBean.png"); // 16x16
    public static final Icon UpdateRunningApplication = IconLoader.getIcon("/javaee/updateRunningApplication.png"); // 16x16
    public static final Icon Web_xml = IconLoader.getIcon("/javaee/web_xml.png"); // 16x16
    public static final Icon WebModule = IconLoader.getIcon("/javaee/webModule.png"); // 16x16
    public static final Icon WebModuleGroup = IconLoader.getIcon("/javaee/webModuleGroup.png"); // 16x16
    public static final Icon WebService = IconLoader.getIcon("/javaee/WebService.png"); // 16x16
    public static final Icon WebServiceClient = IconLoader.getIcon("/javaee/WebServiceClient.png"); // 16x16

  }
  
  public static class Mac {
    public static final Icon AppIconOk512 = IconLoader.getIcon("/mac/appIconOk512.png"); // 55x55
    public static final Icon Tree_white_down_arrow = IconLoader.getIcon("/mac/tree_white_down_arrow.png"); // 11x11
    public static final Icon Tree_white_right_arrow = IconLoader.getIcon("/mac/tree_white_right_arrow.png"); // 11x11

  }
  
  public static class Modules {
    public static final Icon AddContentEntry = IconLoader.getIcon("/modules/addContentEntry.png"); // 16x16
    public static final Icon Annotation = IconLoader.getIcon("/modules/annotation.png"); // 16x16
    public static final Icon DeleteContentFolder = IconLoader.getIcon("/modules/deleteContentFolder.png"); // 9x9
    public static final Icon DeleteContentFolderRollover = IconLoader.getIcon("/modules/deleteContentFolderRollover.png"); // 9x9
    public static final Icon DeleteContentRoot = IconLoader.getIcon("/modules/deleteContentRoot.png"); // 11x11
    public static final Icon DeleteContentRootRollover = IconLoader.getIcon("/modules/deleteContentRootRollover.png"); // 11x11
    public static final Icon Edit = IconLoader.getIcon("/modules/edit.png"); // 16x16
    public static final Icon ExcludeRootClosed = IconLoader.getIcon("/modules/excludeRootClosed.png"); // 16x16
    public static final Icon ExcludeRootOpened = IconLoader.getIcon("/modules/excludeRootOpened.png"); // 16x16
    public static final Icon Library = IconLoader.getIcon("/modules/library.png"); // 16x16
    public static final Icon Merge = IconLoader.getIcon("/modules/merge.png"); // 16x16
    public static final Icon ModulesNode = IconLoader.getIcon("/modules/modulesNode.png"); // 16x16
    public static final Icon Output = IconLoader.getIcon("/modules/output.png"); // 16x16
    public static final Icon SetPackagePrefix = IconLoader.getIcon("/modules/setPackagePrefix.png"); // 9x9
    public static final Icon SetPackagePrefixRollover = IconLoader.getIcon("/modules/setPackagePrefixRollover.png"); // 9x9
    public static final Icon SourceClosed = IconLoader.getIcon("/modules/sourceClosed.png"); // 16x16
    public static final Icon SourceOpened = IconLoader.getIcon("/modules/sourceOpened.png"); // 16x16
    public static final Icon SourceRootClosed = IconLoader.getIcon("/modules/sourceRootClosed.png"); // 16x16
    public static final Icon SourceRootOpened = IconLoader.getIcon("/modules/sourceRootOpened.png"); // 16x16
    public static final Icon Sources = IconLoader.getIcon("/modules/sources.png"); // 16x16
    public static final Icon Split = IconLoader.getIcon("/modules/split.png"); // 16x16
    public static final Icon TestRootClosed = IconLoader.getIcon("/modules/testRootClosed.png"); // 16x16
    public static final Icon TestRootOpened = IconLoader.getIcon("/modules/testRootOpened.png"); // 16x16
    public static final Icon TestSourceClosed = IconLoader.getIcon("/modules/testSourceClosed.png"); // 16x16
    public static final Icon TestSourceOpened = IconLoader.getIcon("/modules/testSourceOpened.png"); // 16x16
    
    public static class Types {
      public static final Icon EjbModule = IconLoader.getIcon("/modules/types/ejbModule.png"); // 24x24
      public static final Icon EmptyProjectType = IconLoader.getIcon("/modules/types/emptyProjectType.png"); // 24x24
      public static final Icon JavaeeAppModule = IconLoader.getIcon("/modules/types/JavaeeAppModule.png"); // 24x24
      public static final Icon JavaModule = IconLoader.getIcon("/modules/types/javaModule.png"); // 24x24
      public static final Icon PluginModule = IconLoader.getIcon("/modules/types/pluginModule.png"); // 24x24
      public static final Icon WebModule = IconLoader.getIcon("/modules/types/webModule.png"); // 24x24

    }
    public static final Icon UnmarkWebroot = IconLoader.getIcon("/modules/unmarkWebroot.png"); // 16x16
    public static final Icon WebRoot = IconLoader.getIcon("/modules/webRoot.png"); // 16x16

  }
  
  public static class Nodes {
    public static final Icon AbstractClass = IconLoader.getIcon("/nodes/abstractClass.png"); // 16x16
    public static final Icon AbstractException = IconLoader.getIcon("/nodes/abstractException.png"); // 16x16
    public static final Icon AbstractMethod = IconLoader.getIcon("/nodes/abstractMethod.png"); // 16x16
    public static final Icon Advice = IconLoader.getIcon("/nodes/advice.png"); // 16x16
    public static final Icon Annotationtype = IconLoader.getIcon("/nodes/annotationtype.png"); // 16x16
    public static final Icon AnonymousClass = IconLoader.getIcon("/nodes/anonymousClass.png"); // 16x16
    public static final Icon Artifact = IconLoader.getIcon("/nodes/artifact.png"); // 16x16
    public static final Icon Aspect = IconLoader.getIcon("/nodes/aspect.png"); // 14x14
    public static final Icon C_plocal = IconLoader.getIcon("/nodes/c_plocal.png"); // 16x16
    public static final Icon C_private = IconLoader.getIcon("/nodes/c_private.png"); // 16x16
    public static final Icon C_protected = IconLoader.getIcon("/nodes/c_protected.png"); // 16x16
    public static final Icon C_public = IconLoader.getIcon("/nodes/c_public.png"); // 16x16
    public static final Icon Class = IconLoader.getIcon("/nodes/class.png"); // 16x16
    public static final Icon ClassInitializer = IconLoader.getIcon("/nodes/classInitializer.png"); // 16x16
    public static final Icon CollapseNode = IconLoader.getIcon("/nodes/collapseNode.png"); // 9x9
    public static final Icon CompiledClassesFolder = IconLoader.getIcon("/nodes/compiledClassesFolder.png"); // 16x16
    public static final Icon CopyOfFolder = IconLoader.getIcon("/nodes/copyOfFolder.png"); // 16x16
    public static final Icon Cvs_global = IconLoader.getIcon("/nodes/cvs_global.png"); // 16x16
    public static final Icon Cvs_roots = IconLoader.getIcon("/nodes/cvs_roots.png"); // 16x16
    public static final Icon DataColumn = IconLoader.getIcon("/nodes/dataColumn.png"); // 16x16
    public static final Icon DataSchema = IconLoader.getIcon("/nodes/dataSchema.png"); // 16x16
    public static final Icon DataSource = IconLoader.getIcon("/nodes/DataSource.png"); // 16x16
    public static final Icon DataTables = IconLoader.getIcon("/nodes/DataTables.png"); // 16x16
    public static final Icon DataView = IconLoader.getIcon("/nodes/dataView.png"); // 16x16
    public static final Icon Deploy = IconLoader.getIcon("/nodes/deploy.png"); // 16x16
    public static final Icon Ejb = IconLoader.getIcon("/nodes/ejb.png"); // 16x16
    public static final Icon EjbBusinessMethod = IconLoader.getIcon("/nodes/ejbBusinessMethod.png"); // 16x16
    public static final Icon EjbCmpField = IconLoader.getIcon("/nodes/ejbCmpField.png"); // 16x16
    public static final Icon EjbCmrField = IconLoader.getIcon("/nodes/ejbCmrField.png"); // 16x16
    public static final Icon EjbCreateMethod = IconLoader.getIcon("/nodes/ejbCreateMethod.png"); // 16x16
    public static final Icon EjbFinderMethod = IconLoader.getIcon("/nodes/ejbFinderMethod.png"); // 16x16
    public static final Icon EjbPrimaryKeyClass = IconLoader.getIcon("/nodes/ejbPrimaryKeyClass.png"); // 16x16
    public static final Icon EjbReference = IconLoader.getIcon("/nodes/ejbReference.png"); // 16x16
    public static final Icon EmptyNode = IconLoader.getIcon("/nodes/emptyNode.png"); // 18x18
    public static final Icon EnterpriseProject = IconLoader.getIcon("/nodes/enterpriseProject.png"); // 16x16
    public static final Icon EntryPoints = IconLoader.getIcon("/nodes/entryPoints.png"); // 16x16
    public static final Icon Enum = IconLoader.getIcon("/nodes/enum.png"); // 16x16
    public static final Icon ErrorIntroduction = IconLoader.getIcon("/nodes/errorIntroduction.png"); // 16x16
    public static final Icon ErrorMark = IconLoader.getIcon("/nodes/errorMark.png"); // 16x16
    public static final Icon ExceptionClass = IconLoader.getIcon("/nodes/exceptionClass.png"); // 16x16
    public static final Icon ExcludedFromCompile = IconLoader.getIcon("/nodes/excludedFromCompile.png"); // 16x16
    public static final Icon ExpandNode = IconLoader.getIcon("/nodes/expandNode.png"); // 9x9
    public static final Icon ExtractedFolder = IconLoader.getIcon("/nodes/extractedFolder.png"); // 16x16
    public static final Icon Field = IconLoader.getIcon("/nodes/field.png"); // 16x16
    public static final Icon FieldPK = IconLoader.getIcon("/nodes/fieldPK.png"); // 16x16
    public static final Icon FinalMark = IconLoader.getIcon("/nodes/finalMark.png"); // 16x16
    public static final Icon Folder = IconLoader.getIcon("/nodes/folder.png"); // 16x16
    public static final Icon FolderOpen = IconLoader.getIcon("/nodes/folderOpen.png"); // 16x16
    public static final Icon Function = IconLoader.getIcon("/nodes/function.png"); // 16x16
    public static final Icon HomeFolder = IconLoader.getIcon("/nodes/homeFolder.png"); // 16x16
    public static final Icon IdeaModule = IconLoader.getIcon("/nodes/ideaModule.png"); // 16x16
    public static final Icon IdeaProject = IconLoader.getIcon("/nodes/ideaProject.png"); // 16x16
    public static final Icon IdeaWorkspace = IconLoader.getIcon("/nodes/ideaWorkspace.png"); // 16x16
    public static final Icon Interface = IconLoader.getIcon("/nodes/interface.png"); // 16x16
    public static final Icon J2eeParameter = IconLoader.getIcon("/nodes/j2eeParameter.png"); // 16x16
    public static final Icon JarDirectory = IconLoader.getIcon("/nodes/jarDirectory.png"); // 16x16
    public static final Icon JavaDocFolder = IconLoader.getIcon("/nodes/javaDocFolder.png"); // 16x16
    
    public static class Jsf {
      public static final Icon Component = IconLoader.getIcon("/nodes/jsf/component.png"); // 16x16
      public static final Icon Converter = IconLoader.getIcon("/nodes/jsf/converter.png"); // 16x16
      public static final Icon General = IconLoader.getIcon("/nodes/jsf/general.png"); // 16x16
      public static final Icon GenericValue = IconLoader.getIcon("/nodes/jsf/genericValue.png"); // 18x18
      public static final Icon ManagedBean = IconLoader.getIcon("/nodes/jsf/managedBean.png"); // 16x16
      public static final Icon NavigationCase = IconLoader.getIcon("/nodes/jsf/navigationCase.png"); // 18x18
      public static final Icon NavigationRule = IconLoader.getIcon("/nodes/jsf/navigationRule.png"); // 16x16
      public static final Icon Renderer = IconLoader.getIcon("/nodes/jsf/renderer.png"); // 16x16
      public static final Icon RenderKit = IconLoader.getIcon("/nodes/jsf/renderKit.png"); // 16x16
      public static final Icon Validator = IconLoader.getIcon("/nodes/jsf/validator.png"); // 16x16

    }
    public static final Icon Jsr45 = IconLoader.getIcon("/nodes/jsr45.png"); // 16x16
    public static final Icon JunitTestMark = IconLoader.getIcon("/nodes/junitTestMark.png"); // 16x16
    public static final Icon KeymapAnt = IconLoader.getIcon("/nodes/keymapAnt.png"); // 16x16
    public static final Icon KeymapAntOpen = IconLoader.getIcon("/nodes/keymapAntOpen.png"); // 16x16
    public static final Icon KeymapEditor = IconLoader.getIcon("/nodes/keymapEditor.png"); // 16x16
    public static final Icon KeymapEditorOpen = IconLoader.getIcon("/nodes/keymapEditorOpen.png"); // 16x16
    public static final Icon KeymapMainMenu = IconLoader.getIcon("/nodes/keymapMainMenu.png"); // 16x16
    public static final Icon KeymapOther = IconLoader.getIcon("/nodes/keymapOther.png"); // 16x16
    public static final Icon KeymapTools = IconLoader.getIcon("/nodes/keymapTools.png"); // 16x16
    public static final Icon KeymapToolsOpen = IconLoader.getIcon("/nodes/keymapToolsOpen.png"); // 16x16
    public static final Icon Locked = IconLoader.getIcon("/nodes/locked.png"); // 16x16
    public static final Icon Method = IconLoader.getIcon("/nodes/method.png"); // 16x16
    public static final Icon ModuleClosed = IconLoader.getIcon("/nodes/ModuleClosed.png"); // 16x16
    public static final Icon ModuleGroupClosed = IconLoader.getIcon("/nodes/moduleGroupClosed.png"); // 16x16
    public static final Icon ModuleGroupOpen = IconLoader.getIcon("/nodes/moduleGroupOpen.png"); // 16x16
    public static final Icon ModuleOpen = IconLoader.getIcon("/nodes/ModuleOpen.png"); // 16x16
    public static final Icon NewException = IconLoader.getIcon("/nodes/newException.png"); // 14x14
    public static final Icon NewFolder = IconLoader.getIcon("/nodes/newFolder.png"); // 16x16
    public static final Icon NewParameter = IconLoader.getIcon("/nodes/newParameter.png"); // 14x14
    public static final Icon NodePlaceholder = IconLoader.getIcon("/nodes/nodePlaceholder.png"); // 16x16
    public static final Icon PackageClosed = IconLoader.getIcon("/nodes/packageClosed.png"); // 16x16
    public static final Icon PackageOpen = IconLoader.getIcon("/nodes/packageOpen.png"); // 16x16
    public static final Icon Padlock = IconLoader.getIcon("/nodes/padlock.png"); // 16x16
    public static final Icon Parameter = IconLoader.getIcon("/nodes/parameter.png"); // 16x16
    public static final Icon PinToolWindow = IconLoader.getIcon("/nodes/pinToolWindow.png"); // 13x13
    public static final Icon Plugin = IconLoader.getIcon("/nodes/plugin.png"); // 16x16
    public static final Icon Pluginnotinstalled = IconLoader.getIcon("/nodes/pluginnotinstalled.png"); // 16x16
    public static final Icon Pluginobsolete = IconLoader.getIcon("/nodes/pluginobsolete.png"); // 16x16
    public static final Icon Pointcut = IconLoader.getIcon("/nodes/pointcut.png"); // 16x16
    public static final Icon PpFile = IconLoader.getIcon("/nodes/ppFile.png"); // 16x16
    public static final Icon PpInvalid = IconLoader.getIcon("/nodes/ppInvalid.png"); // 16x16
    public static final Icon PpJar = IconLoader.getIcon("/nodes/ppJar.png"); // 16x16
    public static final Icon PpJdkClosed = IconLoader.getIcon("/nodes/ppJdkClosed.png"); // 16x16
    public static final Icon PpJdkOpen = IconLoader.getIcon("/nodes/ppJdkOpen.png"); // 16x16
    public static final Icon PpLib = IconLoader.getIcon("/nodes/ppLib.png"); // 16x16
    public static final Icon PpLibClosed = IconLoader.getIcon("/nodes/ppLibClosed.png"); // 16x16
    public static final Icon PpLibOpen = IconLoader.getIcon("/nodes/ppLibOpen.png"); // 16x16
    public static final Icon PpWeb = IconLoader.getIcon("/nodes/ppWeb.png"); // 16x16
    public static final Icon Project = IconLoader.getIcon("/nodes/project.png"); // 16x16
    public static final Icon Property = IconLoader.getIcon("/nodes/property.png"); // 16x16
    public static final Icon PropertyRead = IconLoader.getIcon("/nodes/propertyRead.png"); // 16x16
    public static final Icon PropertyReadStatic = IconLoader.getIcon("/nodes/propertyReadStatic.png"); // 16x16
    public static final Icon PropertyReadWrite = IconLoader.getIcon("/nodes/propertyReadWrite.png"); // 16x16
    public static final Icon PropertyReadWriteStatic = IconLoader.getIcon("/nodes/propertyReadWriteStatic.png"); // 16x16
    public static final Icon PropertyWrite = IconLoader.getIcon("/nodes/propertyWrite.png"); // 16x16
    public static final Icon PropertyWriteStatic = IconLoader.getIcon("/nodes/propertyWriteStatic.png"); // 16x16
    public static final Icon Read_access = IconLoader.getIcon("/nodes/read-access.png"); // 13x9
    public static final Icon ResourceBundleClosed = IconLoader.getIcon("/nodes/resourceBundleClosed.png"); // 16x16
    public static final Icon ResourceBundleOpen = IconLoader.getIcon("/nodes/resourceBundleOpen.png"); // 16x16
    public static final Icon RunnableMark = IconLoader.getIcon("/nodes/runnableMark.png"); // 16x16
    public static final Icon Rw_access = IconLoader.getIcon("/nodes/rw-access.png"); // 13x9
    public static final Icon SecurityRole = IconLoader.getIcon("/nodes/SecurityRole.png"); // 16x16
    public static final Icon Servlet = IconLoader.getIcon("/nodes/servlet.png"); // 16x16
    public static final Icon SortBySeverity = IconLoader.getIcon("/nodes/sortBySeverity.png"); // 16x16
    public static final Icon SourceFolder = IconLoader.getIcon("/nodes/sourceFolder.png"); // 16x16
    public static final Icon Static = IconLoader.getIcon("/nodes/static.png"); // 16x16
    public static final Icon StaticMark = IconLoader.getIcon("/nodes/staticMark.png"); // 16x16
    public static final Icon Symlink = IconLoader.getIcon("/nodes/symlink.png"); // 16x16
    public static final Icon TabAlert = IconLoader.getIcon("/nodes/tabAlert.png"); // 16x16
    public static final Icon TabPin = IconLoader.getIcon("/nodes/tabPin.png"); // 16x16
    public static final Icon Tag = IconLoader.getIcon("/nodes/tag.png"); // 16x16
    public static final Icon TestSourceFolder = IconLoader.getIcon("/nodes/testSourceFolder.png"); // 16x16
    public static final Icon TreeClosed = IconLoader.getIcon("/nodes/TreeClosed.png"); // 16x16
    public static final Icon TreeOpen = IconLoader.getIcon("/nodes/TreeOpen.png"); // 16x16
    public static final Icon Undeploy = IconLoader.getIcon("/nodes/undeploy.png"); // 16x16
    public static final Icon UnknownJdkClosed = IconLoader.getIcon("/nodes/unknownJdkClosed.png"); // 16x16
    public static final Icon UnknownJdkOpen = IconLoader.getIcon("/nodes/unknownJdkOpen.png"); // 16x16
    public static final Icon UpFolder = IconLoader.getIcon("/nodes/upFolder.png"); // 16x16
    public static final Icon UpLevel = IconLoader.getIcon("/nodes/upLevel.png"); // 16x16
    public static final Icon Variable = IconLoader.getIcon("/nodes/variable.png"); // 16x16
    public static final Icon WarningIntroduction = IconLoader.getIcon("/nodes/warningIntroduction.png"); // 16x16
    public static final Icon WebFolderClosed = IconLoader.getIcon("/nodes/webFolderClosed.png"); // 16x16
    public static final Icon WebFolderOpen = IconLoader.getIcon("/nodes/webFolderOpen.png"); // 16x16
    public static final Icon Weblistener = IconLoader.getIcon("/nodes/weblistener.png"); // 16x16
    public static final Icon Write_access = IconLoader.getIcon("/nodes/write-access.png"); // 13x9

  }
  
  public static class ObjectBrowser {
    public static final Icon AbbreviatePackageNames = IconLoader.getIcon("/objectBrowser/abbreviatePackageNames.png"); // 16x16
    public static final Icon Browser = IconLoader.getIcon("/objectBrowser/browser.png"); // 16x16
    public static final Icon CompactEmptyPackages = IconLoader.getIcon("/objectBrowser/compactEmptyPackages.png"); // 16x16
    public static final Icon FlattenPackages = IconLoader.getIcon("/objectBrowser/flattenPackages.png"); // 16x16
    public static final Icon ShowEditorHighlighting = IconLoader.getIcon("/objectBrowser/showEditorHighlighting.png"); // 16x16
    public static final Icon ShowLibraryContents = IconLoader.getIcon("/objectBrowser/showLibraryContents.png"); // 16x16
    public static final Icon ShowMembers = IconLoader.getIcon("/objectBrowser/showMembers.png"); // 16x16
    public static final Icon ShowModules = IconLoader.getIcon("/objectBrowser/showModules.png"); // 16x16
    public static final Icon SortByType = IconLoader.getIcon("/objectBrowser/sortByType.png"); // 16x16
    public static final Icon Sorted = IconLoader.getIcon("/objectBrowser/sorted.png"); // 16x16
    public static final Icon VisibilitySort = IconLoader.getIcon("/objectBrowser/visibilitySort.png"); // 16x16

  }
  
  public static class Process {
    
    public static class Big {
      public static final Icon Step_1 = IconLoader.getIcon("/process/big/step_1.png"); // 32x32
      public static final Icon Step_10 = IconLoader.getIcon("/process/big/step_10.png"); // 32x32
      public static final Icon Step_11 = IconLoader.getIcon("/process/big/step_11.png"); // 32x32
      public static final Icon Step_12 = IconLoader.getIcon("/process/big/step_12.png"); // 32x32
      public static final Icon Step_2 = IconLoader.getIcon("/process/big/step_2.png"); // 32x32
      public static final Icon Step_3 = IconLoader.getIcon("/process/big/step_3.png"); // 32x32
      public static final Icon Step_4 = IconLoader.getIcon("/process/big/step_4.png"); // 32x32
      public static final Icon Step_5 = IconLoader.getIcon("/process/big/step_5.png"); // 32x32
      public static final Icon Step_6 = IconLoader.getIcon("/process/big/step_6.png"); // 32x32
      public static final Icon Step_7 = IconLoader.getIcon("/process/big/step_7.png"); // 32x32
      public static final Icon Step_8 = IconLoader.getIcon("/process/big/step_8.png"); // 32x32
      public static final Icon Step_9 = IconLoader.getIcon("/process/big/step_9.png"); // 32x32
      public static final Icon Step_passive = IconLoader.getIcon("/process/big/step_passive.png"); // 32x32

    }
    public static final Icon DisabledDebug = IconLoader.getIcon("/process/disabledDebug.png"); // 13x13
    public static final Icon DisabledRun = IconLoader.getIcon("/process/disabledRun.png"); // 13x13
    
    public static class FS {
      public static final Icon Step_1 = IconLoader.getIcon("/process/fs/step_1.png"); // 16x16
      public static final Icon Step_10 = IconLoader.getIcon("/process/fs/step_10.png"); // 16x16
      public static final Icon Step_11 = IconLoader.getIcon("/process/fs/step_11.png"); // 16x16
      public static final Icon Step_12 = IconLoader.getIcon("/process/fs/step_12.png"); // 16x16
      public static final Icon Step_13 = IconLoader.getIcon("/process/fs/step_13.png"); // 16x16
      public static final Icon Step_14 = IconLoader.getIcon("/process/fs/step_14.png"); // 16x16
      public static final Icon Step_15 = IconLoader.getIcon("/process/fs/step_15.png"); // 16x16
      public static final Icon Step_16 = IconLoader.getIcon("/process/fs/step_16.png"); // 16x16
      public static final Icon Step_17 = IconLoader.getIcon("/process/fs/step_17.png"); // 16x16
      public static final Icon Step_18 = IconLoader.getIcon("/process/fs/step_18.png"); // 16x16
      public static final Icon Step_2 = IconLoader.getIcon("/process/fs/step_2.png"); // 16x16
      public static final Icon Step_3 = IconLoader.getIcon("/process/fs/step_3.png"); // 16x16
      public static final Icon Step_4 = IconLoader.getIcon("/process/fs/step_4.png"); // 16x16
      public static final Icon Step_5 = IconLoader.getIcon("/process/fs/step_5.png"); // 16x16
      public static final Icon Step_6 = IconLoader.getIcon("/process/fs/step_6.png"); // 16x16
      public static final Icon Step_7 = IconLoader.getIcon("/process/fs/step_7.png"); // 16x16
      public static final Icon Step_8 = IconLoader.getIcon("/process/fs/step_8.png"); // 16x16
      public static final Icon Step_9 = IconLoader.getIcon("/process/fs/step_9.png"); // 16x16
      public static final Icon Step_mask = IconLoader.getIcon("/process/fs/step_mask.png"); // 16x16
      public static final Icon Step_passive = IconLoader.getIcon("/process/fs/step_passive.png"); // 16x16

    }
    public static final Icon Step_1 = IconLoader.getIcon("/process/step_1.png"); // 16x16
    public static final Icon Step_10 = IconLoader.getIcon("/process/step_10.png"); // 16x16
    public static final Icon Step_11 = IconLoader.getIcon("/process/step_11.png"); // 16x16
    public static final Icon Step_12 = IconLoader.getIcon("/process/step_12.png"); // 16x16
    public static final Icon Step_2 = IconLoader.getIcon("/process/step_2.png"); // 16x16
    public static final Icon Step_3 = IconLoader.getIcon("/process/step_3.png"); // 16x16
    public static final Icon Step_4 = IconLoader.getIcon("/process/step_4.png"); // 16x16
    public static final Icon Step_5 = IconLoader.getIcon("/process/step_5.png"); // 16x16
    public static final Icon Step_6 = IconLoader.getIcon("/process/step_6.png"); // 16x16
    public static final Icon Step_7 = IconLoader.getIcon("/process/step_7.png"); // 16x16
    public static final Icon Step_8 = IconLoader.getIcon("/process/step_8.png"); // 16x16
    public static final Icon Step_9 = IconLoader.getIcon("/process/step_9.png"); // 16x16
    public static final Icon Step_mask = IconLoader.getIcon("/process/step_mask.png"); // 16x16
    public static final Icon Step_passive = IconLoader.getIcon("/process/step_passive.png"); // 16x16
    public static final Icon Stop = IconLoader.getIcon("/process/stop.png"); // 16x16
    public static final Icon StopHovered = IconLoader.getIcon("/process/stopHovered.png"); // 16x16

  }
  
  public static class Providers {
    public static final Icon Apache = IconLoader.getIcon("/providers/apache.png"); // 16x16
    public static final Icon Bea = IconLoader.getIcon("/providers/bea.png"); // 16x16
    public static final Icon Cvs = IconLoader.getIcon("/providers/cvs.png"); // 13x13
    public static final Icon Eclipse = IconLoader.getIcon("/providers/eclipse.png"); // 16x16
    public static final Icon Hibernate = IconLoader.getIcon("/providers/hibernate.png"); // 16x16
    public static final Icon Ibm = IconLoader.getIcon("/providers/ibm.png"); // 16x16
    public static final Icon Microsoft = IconLoader.getIcon("/providers/microsoft.png"); // 16x16
    public static final Icon Mysql = IconLoader.getIcon("/providers/mysql.png"); // 16x16
    public static final Icon Oracle = IconLoader.getIcon("/providers/oracle.png"); // 16x16
    public static final Icon Postgresql = IconLoader.getIcon("/providers/postgresql.png"); // 16x16
    public static final Icon Sqlite = IconLoader.getIcon("/providers/sqlite.png"); // 16x16
    public static final Icon Sun = IconLoader.getIcon("/providers/sun.png"); // 16x16

  }
  
  public static class RunConfigurations {
    public static final Icon Applet = IconLoader.getIcon("/runConfigurations/applet.png"); // 16x16
    public static final Icon Application = IconLoader.getIcon("/runConfigurations/application.png"); // 16x16
    public static final Icon ConfigurationWarning = IconLoader.getIcon("/runConfigurations/configurationWarning.png"); // 16x16
    public static final Icon HidePassed = IconLoader.getIcon("/runConfigurations/hidePassed.png"); // 16x16
    public static final Icon IgnoredTest = IconLoader.getIcon("/runConfigurations/ignoredTest.png"); // 16x16
    public static final Icon InvalidConfigurationLayer = IconLoader.getIcon("/runConfigurations/invalidConfigurationLayer.png"); // 16x16
    public static final Icon Junit = IconLoader.getIcon("/runConfigurations/junit.png"); // 16x16
    public static final Icon LoadingTree = IconLoader.getIcon("/runConfigurations/loadingTree.png"); // 16x16
    public static final Icon Ql_console = IconLoader.getIcon("/runConfigurations/ql_console.png"); // 16x16
    public static final Icon Remote = IconLoader.getIcon("/runConfigurations/remote.png"); // 16x16
    public static final Icon RerunFailedTests = IconLoader.getIcon("/runConfigurations/rerunFailedTests.png"); // 16x16
    public static final Icon SaveTempConfig = IconLoader.getIcon("/runConfigurations/saveTempConfig.png"); // 16x16
    public static final Icon Scroll_down = IconLoader.getIcon("/runConfigurations/scroll_down.png"); // 16x16
    public static final Icon ScrollToStackTrace = IconLoader.getIcon("/runConfigurations/scrollToStackTrace.png"); // 16x16
    public static final Icon SelectFirstDefect = IconLoader.getIcon("/runConfigurations/selectFirstDefect.png"); // 16x16
    public static final Icon SourceAtException = IconLoader.getIcon("/runConfigurations/sourceAtException.png"); // 16x16
    public static final Icon TestError = IconLoader.getIcon("/runConfigurations/testError.png"); // 16x16
    public static final Icon TestFailed = IconLoader.getIcon("/runConfigurations/testFailed.png"); // 16x16
    public static final Icon TestIgnored = IconLoader.getIcon("/runConfigurations/testIgnored.png"); // 16x16
    public static final Icon TestInProgress1 = IconLoader.getIcon("/runConfigurations/testInProgress1.png"); // 16x16
    public static final Icon TestInProgress2 = IconLoader.getIcon("/runConfigurations/testInProgress2.png"); // 16x16
    public static final Icon TestInProgress3 = IconLoader.getIcon("/runConfigurations/testInProgress3.png"); // 16x16
    public static final Icon TestInProgress4 = IconLoader.getIcon("/runConfigurations/testInProgress4.png"); // 16x16
    public static final Icon TestInProgress5 = IconLoader.getIcon("/runConfigurations/testInProgress5.png"); // 16x16
    public static final Icon TestInProgress6 = IconLoader.getIcon("/runConfigurations/testInProgress6.png"); // 16x16
    public static final Icon TestInProgress7 = IconLoader.getIcon("/runConfigurations/testInProgress7.png"); // 16x16
    public static final Icon TestInProgress8 = IconLoader.getIcon("/runConfigurations/testInProgress8.png"); // 16x16
    public static final Icon TestMark = IconLoader.getIcon("/runConfigurations/testMark.png"); // 16x16
    public static final Icon TestNotRan = IconLoader.getIcon("/runConfigurations/testNotRan.png"); // 16x16
    public static final Icon TestPassed = IconLoader.getIcon("/runConfigurations/testPassed.png"); // 16x16
    public static final Icon TestPaused = IconLoader.getIcon("/runConfigurations/testPaused.png"); // 16x16
    public static final Icon TestSkipped = IconLoader.getIcon("/runConfigurations/testSkipped.png"); // 16x16
    public static final Icon TestTerminated = IconLoader.getIcon("/runConfigurations/testTerminated.png"); // 16x16
    public static final Icon Tomcat = IconLoader.getIcon("/runConfigurations/tomcat.png"); // 16x16
    public static final Icon TrackCoverage = IconLoader.getIcon("/runConfigurations/trackCoverage.png"); // 16x16
    public static final Icon TrackTests = IconLoader.getIcon("/runConfigurations/trackTests.png"); // 16x16
    public static final Icon Unknown = IconLoader.getIcon("/runConfigurations/unknown.png"); // 16x16
    public static final Icon Variables = IconLoader.getIcon("/runConfigurations/variables.png"); // 16x16
    public static final Icon Web_app = IconLoader.getIcon("/runConfigurations/web_app.png"); // 16x16
    public static final Icon WithCoverageLayer = IconLoader.getIcon("/runConfigurations/withCoverageLayer.png"); // 16x16

  }
  
  public static class Toolbar {
    public static final Icon Filterdups = IconLoader.getIcon("/toolbar/filterdups.png"); // 16x16
    public static final Icon Folders = IconLoader.getIcon("/toolbar/folders.png"); // 16x16
    public static final Icon Unknown = IconLoader.getIcon("/toolbar/unknown.png"); // 16x16

  }
  
  public static class ToolbarDecorator {
    public static final Icon Add = IconLoader.getIcon("/toolbarDecorator/add.png"); // 14x14
    public static final Icon AddBlankLine = IconLoader.getIcon("/toolbarDecorator/addBlankLine.png"); // 16x16
    public static final Icon AddClass = IconLoader.getIcon("/toolbarDecorator/addClass.png"); // 16x16
    public static final Icon AddFolder = IconLoader.getIcon("/toolbarDecorator/addFolder.png"); // 16x16
    public static final Icon AddIcon = IconLoader.getIcon("/toolbarDecorator/addIcon.png"); // 16x16
    public static final Icon AddJira = IconLoader.getIcon("/toolbarDecorator/addJira.png"); // 16x16
    public static final Icon AddLink = IconLoader.getIcon("/toolbarDecorator/addLink.png"); // 16x16
    public static final Icon AddPackage = IconLoader.getIcon("/toolbarDecorator/addPackage.png"); // 16x16
    public static final Icon AddPattern = IconLoader.getIcon("/toolbarDecorator/addPattern.png"); // 16x16
    public static final Icon AddRemoteDatasource = IconLoader.getIcon("/toolbarDecorator/addRemoteDatasource.png"); // 16x16
    public static final Icon AddYouTrack = IconLoader.getIcon("/toolbarDecorator/addYouTrack.png"); // 16x16
    public static final Icon Analyze = IconLoader.getIcon("/toolbarDecorator/analyze.png"); // 14x14
    public static final Icon Edit = IconLoader.getIcon("/toolbarDecorator/edit.png"); // 14x14
    public static final Icon Export = IconLoader.getIcon("/toolbarDecorator/export.png"); // 16x16
    public static final Icon Import = IconLoader.getIcon("/toolbarDecorator/import.png"); // 16x16
    
    public static class Mac {
      public static final Icon Add = IconLoader.getIcon("/toolbarDecorator/mac/add.png"); // 14x14
      public static final Icon AddBlankLine = IconLoader.getIcon("/toolbarDecorator/mac/addBlankLine.png"); // 16x16
      public static final Icon AddClass = IconLoader.getIcon("/toolbarDecorator/mac/addClass.png"); // 16x16
      public static final Icon AddFolder = IconLoader.getIcon("/toolbarDecorator/mac/addFolder.png"); // 16x16
      public static final Icon AddIcon = IconLoader.getIcon("/toolbarDecorator/mac/addIcon.png"); // 16x16
      public static final Icon AddJira = IconLoader.getIcon("/toolbarDecorator/mac/addJira.png"); // 16x16
      public static final Icon AddLink = IconLoader.getIcon("/toolbarDecorator/mac/addLink.png"); // 16x16
      public static final Icon AddPackage = IconLoader.getIcon("/toolbarDecorator/mac/addPackage.png"); // 16x16
      public static final Icon AddPattern = IconLoader.getIcon("/toolbarDecorator/mac/addPattern.png"); // 16x16
      public static final Icon AddYouTrack = IconLoader.getIcon("/toolbarDecorator/mac/addYouTrack.png"); // 16x16
      public static final Icon Analyze = IconLoader.getIcon("/toolbarDecorator/mac/analyze.png"); // 14x14
      public static final Icon Edit = IconLoader.getIcon("/toolbarDecorator/mac/edit.png"); // 14x14
      public static final Icon MoveDown = IconLoader.getIcon("/toolbarDecorator/mac/moveDown.png"); // 14x14
      public static final Icon MoveUp = IconLoader.getIcon("/toolbarDecorator/mac/moveUp.png"); // 14x14
      public static final Icon Remove = IconLoader.getIcon("/toolbarDecorator/mac/remove.png"); // 14x14

    }
    public static final Icon MoveDown = IconLoader.getIcon("/toolbarDecorator/moveDown.png"); // 14x14
    public static final Icon MoveUp = IconLoader.getIcon("/toolbarDecorator/moveUp.png"); // 14x14
    public static final Icon Remove = IconLoader.getIcon("/toolbarDecorator/remove.png"); // 14x14

  }
  
  public static class Toolwindows {
    public static final Icon Documentation = IconLoader.getIcon("/toolwindows/documentation.png"); // 13x13
    public static final Icon ToolWindowAnt = IconLoader.getIcon("/toolwindows/toolWindowAnt.png"); // 13x13
    public static final Icon ToolWindowChanges = IconLoader.getIcon("/toolwindows/toolWindowChanges.png"); // 13x13
    public static final Icon ToolWindowCommander = IconLoader.getIcon("/toolwindows/toolWindowCommander.png"); // 13x13
    public static final Icon ToolWindowCoverage = IconLoader.getIcon("/toolwindows/toolWindowCoverage.png"); // 13x13
    public static final Icon ToolWindowCvs = IconLoader.getIcon("/toolwindows/toolWindowCvs.png"); // 13x13
    public static final Icon ToolWindowDebugger = IconLoader.getIcon("/toolwindows/toolWindowDebugger.png"); // 13x13
    public static final Icon ToolWindowFavorites = IconLoader.getIcon("/toolwindows/toolWindowFavorites.png"); // 13x13
    public static final Icon ToolWindowFind = IconLoader.getIcon("/toolwindows/toolWindowFind.png"); // 13x13
    public static final Icon ToolWindowHierarchy = IconLoader.getIcon("/toolwindows/toolWindowHierarchy.png"); // 13x13
    public static final Icon ToolWindowInspection = IconLoader.getIcon("/toolwindows/toolWindowInspection.png"); // 13x13
    public static final Icon ToolWindowMessages = IconLoader.getIcon("/toolwindows/toolWindowMessages.png"); // 13x13
    public static final Icon ToolWindowModuleDependencies = IconLoader.getIcon("/toolwindows/toolWindowModuleDependencies.png"); // 13x13
    public static final Icon ToolWindowPalette = IconLoader.getIcon("/toolwindows/toolWindowPalette.png"); // 13x13
    public static final Icon ToolWindowProject = IconLoader.getIcon("/toolwindows/toolWindowProject.png"); // 13x13
    public static final Icon ToolWindowRun = IconLoader.getIcon("/toolwindows/toolWindowRun.png"); // 13x13
    public static final Icon ToolWindowStructure = IconLoader.getIcon("/toolwindows/toolWindowStructure.png"); // 13x13
    public static final Icon ToolWindowTodo = IconLoader.getIcon("/toolwindows/toolWindowTodo.png"); // 13x13
    public static final Icon VcsSmallTab = IconLoader.getIcon("/toolwindows/vcsSmallTab.png"); // 13x13
    public static final Icon WebToolWindow = IconLoader.getIcon("/toolwindows/webToolWindow.png"); // 13x13

  }
  
  public static class Vcs {
    public static final Icon AllRevisions = IconLoader.getIcon("/vcs/allRevisions.png"); // 16x16
    public static final Icon Arrow_left = IconLoader.getIcon("/vcs/arrow_left.png"); // 12x12
    public static final Icon Arrow_right = IconLoader.getIcon("/vcs/arrow_right.png"); // 12x12
    public static final Icon CheckSpelling = IconLoader.getIcon("/vcs/checkSpelling.png"); // 16x16
    public static final Icon CustomizeView = IconLoader.getIcon("/vcs/customizeView.png"); // 16x16
    public static final Icon Equal = IconLoader.getIcon("/vcs/equal.png"); // 12x12
    public static final Icon MapBase = IconLoader.getIcon("/vcs/mapBase.png"); // 16x16
    public static final Icon Merge = IconLoader.getIcon("/vcs/merge.png"); // 12x12
    public static final Icon MergeSourcesTree = IconLoader.getIcon("/vcs/mergeSourcesTree.png"); // 16x16
    public static final Icon MessageHistory = IconLoader.getIcon("/vcs/messageHistory.png"); // 16x16
    public static final Icon Not_equal = IconLoader.getIcon("/vcs/not_equal.png"); // 12x12
    public static final Icon Refresh = IconLoader.getIcon("/vcs/refresh.png"); // 16x16
    public static final Icon Remove = IconLoader.getIcon("/vcs/remove.png"); // 16x16
    public static final Icon ResetStrip = IconLoader.getIcon("/vcs/resetStrip.png"); // 16x16
    public static final Icon StripDown = IconLoader.getIcon("/vcs/stripDown.png"); // 16x16
    public static final Icon StripNull = IconLoader.getIcon("/vcs/stripNull.png"); // 16x16
    public static final Icon StripUp = IconLoader.getIcon("/vcs/stripUp.png"); // 16x16
    public static final Icon Volute = IconLoader.getIcon("/vcs/volute.png"); // 16x16

  }
  
  public static class Webreferences {
    public static final Icon Server = IconLoader.getIcon("/webreferences/server.png"); // 16x16

  }
  
  public static class Xml {
    
    public static class Browsers {
      public static final Icon Chrome16 = IconLoader.getIcon("/xml/browsers/chrome16.png"); // 16x16
      public static final Icon Explorer16 = IconLoader.getIcon("/xml/browsers/explorer16.png"); // 16x16
      public static final Icon Firefox16 = IconLoader.getIcon("/xml/browsers/firefox16.png"); // 16x16
      public static final Icon Opera16 = IconLoader.getIcon("/xml/browsers/opera16.png"); // 16x16
      public static final Icon Safari16 = IconLoader.getIcon("/xml/browsers/safari16.png"); // 16x16

    }
    public static final Icon Css_class = IconLoader.getIcon("/xml/css_class.png"); // 16x16
    public static final Icon Html_id = IconLoader.getIcon("/xml/html_id.png"); // 16x16

  }
}
>>>>>>> c9706cc4
<|MERGE_RESOLUTION|>--- conflicted
+++ resolved
@@ -1,4 +1,3 @@
-<<<<<<< HEAD
 package com.intellij.icons;
 
 import com.intellij.openapi.util.IconLoader;
@@ -921,1080 +920,6 @@
     public static final Icon HidePassed = IconLoader.getIcon("/runConfigurations/hidePassed.png"); // 16x16
     public static final Icon IgnoredTest = IconLoader.getIcon("/runConfigurations/ignoredTest.png"); // 16x16
     public static final Icon InvalidConfigurationLayer = IconLoader.getIcon("/runConfigurations/invalidConfigurationLayer.png"); // 16x16
-    public static final Icon UnitTest = IconLoader.getIcon("/runConfigurations/junit.png"); // 16x16
-    public static final Icon LoadingTree = IconLoader.getIcon("/runConfigurations/loadingTree.png"); // 16x16
-    public static final Icon Ql_console = IconLoader.getIcon("/runConfigurations/ql_console.png"); // 16x16
-    public static final Icon Remote = IconLoader.getIcon("/runConfigurations/remote.png"); // 16x16
-    public static final Icon RerunFailedTests = IconLoader.getIcon("/runConfigurations/rerunFailedTests.png"); // 16x16
-    public static final Icon SaveTempConfig = IconLoader.getIcon("/runConfigurations/saveTempConfig.png"); // 16x16
-    public static final Icon Scroll_down = IconLoader.getIcon("/runConfigurations/scroll_down.png"); // 16x16
-    public static final Icon ScrollToStackTrace = IconLoader.getIcon("/runConfigurations/scrollToStackTrace.png"); // 16x16
-    public static final Icon SelectFirstDefect = IconLoader.getIcon("/runConfigurations/selectFirstDefect.png"); // 16x16
-    public static final Icon SourceAtException = IconLoader.getIcon("/runConfigurations/sourceAtException.png"); // 16x16
-    public static final Icon TestError = IconLoader.getIcon("/runConfigurations/testError.png"); // 16x16
-    public static final Icon TestFailed = IconLoader.getIcon("/runConfigurations/testFailed.png"); // 16x16
-    public static final Icon TestIgnored = IconLoader.getIcon("/runConfigurations/testIgnored.png"); // 16x16
-    public static final Icon TestInProgress1 = IconLoader.getIcon("/runConfigurations/testInProgress1.png"); // 16x16
-    public static final Icon TestInProgress2 = IconLoader.getIcon("/runConfigurations/testInProgress2.png"); // 16x16
-    public static final Icon TestInProgress3 = IconLoader.getIcon("/runConfigurations/testInProgress3.png"); // 16x16
-    public static final Icon TestInProgress4 = IconLoader.getIcon("/runConfigurations/testInProgress4.png"); // 16x16
-    public static final Icon TestInProgress5 = IconLoader.getIcon("/runConfigurations/testInProgress5.png"); // 16x16
-    public static final Icon TestInProgress6 = IconLoader.getIcon("/runConfigurations/testInProgress6.png"); // 16x16
-    public static final Icon TestInProgress7 = IconLoader.getIcon("/runConfigurations/testInProgress7.png"); // 16x16
-    public static final Icon TestInProgress8 = IconLoader.getIcon("/runConfigurations/testInProgress8.png"); // 16x16
-    public static final Icon TestMark = IconLoader.getIcon("/runConfigurations/testMark.png"); // 16x16
-    public static final Icon TestNotRan = IconLoader.getIcon("/runConfigurations/testNotRan.png"); // 16x16
-    public static final Icon TestPassed = IconLoader.getIcon("/runConfigurations/testPassed.png"); // 16x16
-    public static final Icon TestPaused = IconLoader.getIcon("/runConfigurations/testPaused.png"); // 16x16
-    public static final Icon TestSkipped = IconLoader.getIcon("/runConfigurations/testSkipped.png"); // 16x16
-    public static final Icon TestTerminated = IconLoader.getIcon("/runConfigurations/testTerminated.png"); // 16x16
-    public static final Icon Tomcat = IconLoader.getIcon("/runConfigurations/tomcat.png"); // 16x16
-    public static final Icon TrackCoverage = IconLoader.getIcon("/runConfigurations/trackCoverage.png"); // 16x16
-    public static final Icon TrackTests = IconLoader.getIcon("/runConfigurations/trackTests.png"); // 16x16
-    public static final Icon Unknown = IconLoader.getIcon("/runConfigurations/unknown.png"); // 16x16
-    public static final Icon Variables = IconLoader.getIcon("/runConfigurations/variables.png"); // 16x16
-    public static final Icon Web_app = IconLoader.getIcon("/runConfigurations/web_app.png"); // 16x16
-    public static final Icon WithCoverageLayer = IconLoader.getIcon("/runConfigurations/withCoverageLayer.png"); // 16x16
-
-  }
-  
-  public static class Toolbar {
-    public static final Icon Filterdups = IconLoader.getIcon("/toolbar/filterdups.png"); // 16x16
-    public static final Icon Folders = IconLoader.getIcon("/toolbar/folders.png"); // 16x16
-    public static final Icon Unknown = IconLoader.getIcon("/toolbar/unknown.png"); // 16x16
-
-  }
-  
-  public static class ToolbarDecorator {
-    public static final Icon Add = IconLoader.getIcon("/toolbarDecorator/add.png"); // 14x14
-    public static final Icon AddBlankLine = IconLoader.getIcon("/toolbarDecorator/addBlankLine.png"); // 16x16
-    public static final Icon AddClass = IconLoader.getIcon("/toolbarDecorator/addClass.png"); // 16x16
-    public static final Icon AddFolder = IconLoader.getIcon("/toolbarDecorator/addFolder.png"); // 16x16
-    public static final Icon AddIcon = IconLoader.getIcon("/toolbarDecorator/addIcon.png"); // 16x16
-    public static final Icon AddJira = IconLoader.getIcon("/toolbarDecorator/addJira.png"); // 16x16
-    public static final Icon AddLink = IconLoader.getIcon("/toolbarDecorator/addLink.png"); // 16x16
-    public static final Icon AddPackage = IconLoader.getIcon("/toolbarDecorator/addPackage.png"); // 16x16
-    public static final Icon AddPattern = IconLoader.getIcon("/toolbarDecorator/addPattern.png"); // 16x16
-    public static final Icon AddRemoteDatasource = IconLoader.getIcon("/toolbarDecorator/addRemoteDatasource.png"); // 16x16
-    public static final Icon AddYouTrack = IconLoader.getIcon("/toolbarDecorator/addYouTrack.png"); // 16x16
-    public static final Icon Analyze = IconLoader.getIcon("/toolbarDecorator/analyze.png"); // 14x14
-    public static final Icon Edit = IconLoader.getIcon("/toolbarDecorator/edit.png"); // 14x14
-    public static final Icon Export = IconLoader.getIcon("/toolbarDecorator/export.png"); // 16x16
-    public static final Icon Import = IconLoader.getIcon("/toolbarDecorator/import.png"); // 16x16
-    
-    public static class Mac {
-      public static final Icon Add = IconLoader.getIcon("/toolbarDecorator/mac/add.png"); // 14x14
-      public static final Icon AddBlankLine = IconLoader.getIcon("/toolbarDecorator/mac/addBlankLine.png"); // 16x16
-      public static final Icon AddClass = IconLoader.getIcon("/toolbarDecorator/mac/addClass.png"); // 16x16
-      public static final Icon AddFolder = IconLoader.getIcon("/toolbarDecorator/mac/addFolder.png"); // 16x16
-      public static final Icon AddIcon = IconLoader.getIcon("/toolbarDecorator/mac/addIcon.png"); // 16x16
-      public static final Icon AddJira = IconLoader.getIcon("/toolbarDecorator/mac/addJira.png"); // 16x16
-      public static final Icon AddLink = IconLoader.getIcon("/toolbarDecorator/mac/addLink.png"); // 16x16
-      public static final Icon AddPackage = IconLoader.getIcon("/toolbarDecorator/mac/addPackage.png"); // 16x16
-      public static final Icon AddPattern = IconLoader.getIcon("/toolbarDecorator/mac/addPattern.png"); // 16x16
-      public static final Icon AddYouTrack = IconLoader.getIcon("/toolbarDecorator/mac/addYouTrack.png"); // 16x16
-      public static final Icon Analyze = IconLoader.getIcon("/toolbarDecorator/mac/analyze.png"); // 14x14
-      public static final Icon Edit = IconLoader.getIcon("/toolbarDecorator/mac/edit.png"); // 14x14
-      public static final Icon MoveDown = IconLoader.getIcon("/toolbarDecorator/mac/moveDown.png"); // 14x14
-      public static final Icon MoveUp = IconLoader.getIcon("/toolbarDecorator/mac/moveUp.png"); // 14x14
-      public static final Icon Remove = IconLoader.getIcon("/toolbarDecorator/mac/remove.png"); // 14x14
-
-    }
-    public static final Icon MoveDown = IconLoader.getIcon("/toolbarDecorator/moveDown.png"); // 14x14
-    public static final Icon MoveUp = IconLoader.getIcon("/toolbarDecorator/moveUp.png"); // 14x14
-    public static final Icon Remove = IconLoader.getIcon("/toolbarDecorator/remove.png"); // 14x14
-
-  }
-  
-  public static class Toolwindows {
-    public static final Icon Documentation = IconLoader.getIcon("/toolwindows/documentation.png"); // 13x13
-    public static final Icon ToolWindowAnt = IconLoader.getIcon("/toolwindows/toolWindowAnt.png"); // 13x13
-    public static final Icon ToolWindowChanges = IconLoader.getIcon("/toolwindows/toolWindowChanges.png"); // 13x13
-    public static final Icon ToolWindowCommander = IconLoader.getIcon("/toolwindows/toolWindowCommander.png"); // 13x13
-    public static final Icon ToolWindowCoverage = IconLoader.getIcon("/toolwindows/toolWindowCoverage.png"); // 13x13
-    public static final Icon ToolWindowCvs = IconLoader.getIcon("/toolwindows/toolWindowCvs.png"); // 13x13
-    public static final Icon ToolWindowDebugger = IconLoader.getIcon("/toolwindows/toolWindowDebugger.png"); // 13x13
-    public static final Icon ToolWindowFavorites = IconLoader.getIcon("/toolwindows/toolWindowFavorites.png"); // 13x13
-    public static final Icon ToolWindowFind = IconLoader.getIcon("/toolwindows/toolWindowFind.png"); // 13x13
-    public static final Icon ToolWindowHierarchy = IconLoader.getIcon("/toolwindows/toolWindowHierarchy.png"); // 13x13
-    public static final Icon ToolWindowInspection = IconLoader.getIcon("/toolwindows/toolWindowInspection.png"); // 13x13
-    public static final Icon ToolWindowMessages = IconLoader.getIcon("/toolwindows/toolWindowMessages.png"); // 13x13
-    public static final Icon ToolWindowModuleDependencies = IconLoader.getIcon("/toolwindows/toolWindowModuleDependencies.png"); // 13x13
-    public static final Icon ToolWindowPalette = IconLoader.getIcon("/toolwindows/toolWindowPalette.png"); // 13x13
-    public static final Icon ToolWindowProject = IconLoader.getIcon("/toolwindows/toolWindowProject.png"); // 13x13
-    public static final Icon ToolWindowRun = IconLoader.getIcon("/toolwindows/toolWindowRun.png"); // 13x13
-    public static final Icon ToolWindowStructure = IconLoader.getIcon("/toolwindows/toolWindowStructure.png"); // 13x13
-    public static final Icon ToolWindowTodo = IconLoader.getIcon("/toolwindows/toolWindowTodo.png"); // 13x13
-    public static final Icon VcsSmallTab = IconLoader.getIcon("/toolwindows/vcsSmallTab.png"); // 13x13
-    public static final Icon WebToolWindow = IconLoader.getIcon("/toolwindows/webToolWindow.png"); // 13x13
-
-  }
-  
-  public static class Vcs {
-    public static final Icon AllRevisions = IconLoader.getIcon("/vcs/allRevisions.png"); // 16x16
-    public static final Icon Arrow_left = IconLoader.getIcon("/vcs/arrow_left.png"); // 12x12
-    public static final Icon Arrow_right = IconLoader.getIcon("/vcs/arrow_right.png"); // 12x12
-    public static final Icon CheckSpelling = IconLoader.getIcon("/vcs/checkSpelling.png"); // 16x16
-    public static final Icon CustomizeView = IconLoader.getIcon("/vcs/customizeView.png"); // 16x16
-    public static final Icon Equal = IconLoader.getIcon("/vcs/equal.png"); // 12x12
-    public static final Icon MapBase = IconLoader.getIcon("/vcs/mapBase.png"); // 16x16
-    public static final Icon Merge = IconLoader.getIcon("/vcs/merge.png"); // 12x12
-    public static final Icon MergeSourcesTree = IconLoader.getIcon("/vcs/mergeSourcesTree.png"); // 16x16
-    public static final Icon MessageHistory = IconLoader.getIcon("/vcs/messageHistory.png"); // 16x16
-    public static final Icon Not_equal = IconLoader.getIcon("/vcs/not_equal.png"); // 12x12
-    public static final Icon Refresh = IconLoader.getIcon("/vcs/refresh.png"); // 16x16
-    public static final Icon Remove = IconLoader.getIcon("/vcs/remove.png"); // 16x16
-    public static final Icon ResetStrip = IconLoader.getIcon("/vcs/resetStrip.png"); // 16x16
-    public static final Icon StripDown = IconLoader.getIcon("/vcs/stripDown.png"); // 16x16
-    public static final Icon StripNull = IconLoader.getIcon("/vcs/stripNull.png"); // 16x16
-    public static final Icon StripUp = IconLoader.getIcon("/vcs/stripUp.png"); // 16x16
-    public static final Icon Volute = IconLoader.getIcon("/vcs/volute.png"); // 16x16
-
-  }
-  
-  public static class Webreferences {
-    public static final Icon Server = IconLoader.getIcon("/webreferences/server.png"); // 16x16
-
-  }
-  
-  public static class Xml {
-    
-    public static class Browsers {
-      public static final Icon Chrome16 = IconLoader.getIcon("/xml/browsers/chrome16.png"); // 16x16
-      public static final Icon Explorer16 = IconLoader.getIcon("/xml/browsers/explorer16.png"); // 16x16
-      public static final Icon Firefox16 = IconLoader.getIcon("/xml/browsers/firefox16.png"); // 16x16
-      public static final Icon Opera16 = IconLoader.getIcon("/xml/browsers/opera16.png"); // 16x16
-      public static final Icon Safari16 = IconLoader.getIcon("/xml/browsers/safari16.png"); // 16x16
-
-    }
-    public static final Icon Css_class = IconLoader.getIcon("/xml/css_class.png"); // 16x16
-    public static final Icon Html_id = IconLoader.getIcon("/xml/html_id.png"); // 16x16
-
-  }
-}
-=======
-package com.intellij.icons;
-
-import com.intellij.openapi.util.IconLoader;
-
-import javax.swing.*;
-
-public class AllIcons {
-  
-  public static class Actions {
-    public static final Icon AddFacesSupport = IconLoader.getIcon("/actions/addFacesSupport.png"); // 16x16
-    public static final Icon Annotate = IconLoader.getIcon("/actions/annotate.png"); // 16x16
-    public static final Icon Back = IconLoader.getIcon("/actions/back.png"); // 16x16
-    public static final Icon Browser_externalJavaDoc = IconLoader.getIcon("/actions/browser-externalJavaDoc.png"); // 16x16
-    public static final Icon Cancel = IconLoader.getIcon("/actions/cancel.png"); // 16x16
-    public static final Icon Checked = IconLoader.getIcon("/actions/checked.png"); // 12x12
-    public static final Icon Checked_selected = IconLoader.getIcon("/actions/checked_selected.png"); // 12x12
-    public static final Icon Checked_small = IconLoader.getIcon("/actions/checked_small.png"); // 11x11
-    public static final Icon Checked_small_selected = IconLoader.getIcon("/actions/checked_small_selected.png"); // 11x11
-    public static final Icon CheckOut = IconLoader.getIcon("/actions/checkOut.png"); // 16x16
-    public static final Icon Clean = IconLoader.getIcon("/actions/clean.png"); // 16x16
-    public static final Icon CleanLight = IconLoader.getIcon("/actions/cleanLight.png"); // 16x16
-    public static final Icon Close = IconLoader.getIcon("/actions/close.png"); // 16x16
-    public static final Icon CloseHovered = IconLoader.getIcon("/actions/closeHovered.png"); // 16x16
-    public static final Icon CloseNew = IconLoader.getIcon("/actions/closeNew.png"); // 16x16
-    public static final Icon CloseNewHovered = IconLoader.getIcon("/actions/closeNewHovered.png"); // 16x16
-    public static final Icon Collapseall = IconLoader.getIcon("/actions/collapseall.png"); // 16x16
-    public static final Icon Commit = IconLoader.getIcon("/actions/commit.png"); // 16x16
-    public static final Icon Compile = IconLoader.getIcon("/actions/compile.png"); // 16x16
-    public static final Icon ConsoleHistory = IconLoader.getIcon("/actions/consoleHistory.png"); // 16x16
-    public static final Icon Copy = IconLoader.getIcon("/actions/copy.png"); // 16x16
-    public static final Icon CreateFromUsage = IconLoader.getIcon("/actions/createFromUsage.png"); // 16x16
-    public static final Icon CreatePatch = IconLoader.getIcon("/actions/createPatch.png"); // 16x16
-    public static final Icon Cross = IconLoader.getIcon("/actions/cross.png"); // 12x12
-    public static final Icon Delete = IconLoader.getIcon("/actions/delete.png"); // 16x16
-    public static final Icon Diff = IconLoader.getIcon("/actions/diff.png"); // 16x16
-    public static final Icon DiffWithCurrent = IconLoader.getIcon("/actions/diffWithCurrent.png"); // 16x16
-    public static final Icon Dump = IconLoader.getIcon("/actions/dump.png"); // 16x16
-    public static final Icon Edit = IconLoader.getIcon("/actions/edit.png"); // 14x14
-    public static final Icon EditSource = IconLoader.getIcon("/actions/editSource.png"); // 16x16
-    public static final Icon ErDiagram = IconLoader.getIcon("/actions/erDiagram.png"); // 16x16
-    public static final Icon Exclude = IconLoader.getIcon("/actions/exclude.png"); // 14x14
-    public static final Icon Execute = IconLoader.getIcon("/actions/execute.png"); // 16x16
-    public static final Icon Exit = IconLoader.getIcon("/actions/exit.png"); // 16x16
-    public static final Icon Expandall = IconLoader.getIcon("/actions/expandall.png"); // 16x16
-    public static final Icon Export = IconLoader.getIcon("/actions/export.png"); // 16x16
-    public static final Icon FileStatus = IconLoader.getIcon("/actions/fileStatus.png"); // 16x16
-    public static final Icon Filter_small = IconLoader.getIcon("/actions/filter_small.png"); // 16x16
-    public static final Icon Find = IconLoader.getIcon("/actions/find.png"); // 16x16
-    public static final Icon Forward = IconLoader.getIcon("/actions/forward.png"); // 16x16
-    public static final Icon GC = IconLoader.getIcon("/actions/gc.png"); // 16x16
-    public static final Icon Get = IconLoader.getIcon("/actions/get.png"); // 16x16
-    public static final Icon GroupByMethod = IconLoader.getIcon("/actions/groupByMethod.png"); // 16x16
-    public static final Icon Help = IconLoader.getIcon("/actions/help.png"); // 16x16
-    public static final Icon Install = IconLoader.getIcon("/actions/install.png"); // 16x16
-    public static final Icon IntentionBulb = IconLoader.getIcon("/actions/intentionBulb.png"); // 16x16
-    public static final Icon Lightning = IconLoader.getIcon("/actions/lightning.png"); // 16x16
-    public static final Icon Menu_cut = IconLoader.getIcon("/actions/menu-cut.png"); // 16x16
-    public static final Icon Menu_find = IconLoader.getIcon("/actions/menu-find.png"); // 16x16
-    public static final Icon Menu_help = IconLoader.getIcon("/actions/menu-help.png"); // 16x16
-    public static final Icon Menu_open = IconLoader.getIcon("/actions/menu-open.png"); // 16x16
-    public static final Icon Menu_paste = IconLoader.getIcon("/actions/menu-paste.png"); // 16x16
-    public static final Icon Menu_replace = IconLoader.getIcon("/actions/menu-replace.png"); // 16x16
-    public static final Icon Menu_saveall = IconLoader.getIcon("/actions/menu-saveall.png"); // 16x16
-    public static final Icon Minimize = IconLoader.getIcon("/actions/minimize.png"); // 16x16
-    public static final Icon Module = IconLoader.getIcon("/actions/module.png"); // 16x16
-    public static final Icon Move_to_button_top = IconLoader.getIcon("/actions/move-to-button-top.png"); // 11x12
-    public static final Icon Move_to_button = IconLoader.getIcon("/actions/move-to-button.png"); // 11x10
-    public static final Icon MoveDown = IconLoader.getIcon("/actions/moveDown.png"); // 14x14
-    public static final Icon MoveUp = IconLoader.getIcon("/actions/moveUp.png"); // 14x14
-    public static final Icon New = IconLoader.getIcon("/actions/new.png"); // 16x16
-    public static final Icon NewFolder = IconLoader.getIcon("/actions/newFolder.png"); // 16x16
-    public static final Icon Nextfile = IconLoader.getIcon("/actions/nextfile.png"); // 16x16
-    public static final Icon NextOccurence = IconLoader.getIcon("/actions/nextOccurence.png"); // 16x16
-    public static final Icon Pause = IconLoader.getIcon("/actions/pause.png"); // 16x16
-    public static final Icon PopFrame = IconLoader.getIcon("/actions/popFrame.png"); // 16x16
-    public static final Icon Prevfile = IconLoader.getIcon("/actions/prevfile.png"); // 16x16
-    public static final Icon Preview = IconLoader.getIcon("/actions/preview.png"); // 16x16
-    public static final Icon PreviousOccurence = IconLoader.getIcon("/actions/previousOccurence.png"); // 16x16
-    public static final Icon ProfileCPU = IconLoader.getIcon("/actions/profileCPU.png"); // 16x16
-    public static final Icon ProfileMemory = IconLoader.getIcon("/actions/profileMemory.png"); // 16x16
-    public static final Icon Properties = IconLoader.getIcon("/actions/properties.png"); // 16x16
-    public static final Icon QuickfixBulb = IconLoader.getIcon("/actions/quickfixBulb.png"); // 16x16
-    public static final Icon QuickfixOffBulb = IconLoader.getIcon("/actions/quickfixOffBulb.png"); // 16x16
-    public static final Icon QuickList = IconLoader.getIcon("/actions/quickList.png"); // 16x16
-    public static final Icon RealIntentionBulb = IconLoader.getIcon("/actions/realIntentionBulb.png"); // 16x16
-    public static final Icon RealIntentionOffBulb = IconLoader.getIcon("/actions/realIntentionOffBulb.png"); // 16x16
-    public static final Icon Redo = IconLoader.getIcon("/actions/redo.png"); // 16x16
-    public static final Icon RefactoringBulb = IconLoader.getIcon("/actions/refactoringBulb.png"); // 16x16
-    public static final Icon Refresh = IconLoader.getIcon("/actions/refresh.png"); // 16x16
-    public static final Icon RefreshUsages = IconLoader.getIcon("/actions/refreshUsages.png"); // 16x16
-    public static final Icon Replace = IconLoader.getIcon("/actions/replace.png"); // 16x16
-    public static final Icon Reset_to_default = IconLoader.getIcon("/actions/reset-to-default.png"); // 16x16
-    public static final Icon Reset = IconLoader.getIcon("/actions/reset.png"); // 16x16
-    public static final Icon Restart = IconLoader.getIcon("/actions/restart.png"); // 16x16
-    public static final Icon Resume = IconLoader.getIcon("/actions/resume.png"); // 16x16
-    public static final Icon Rollback = IconLoader.getIcon("/actions/rollback.png"); // 16x16
-    public static final Icon RunToCursor = IconLoader.getIcon("/actions/runToCursor.png"); // 16x16
-    public static final Icon Search = IconLoader.getIcon("/actions/search.png"); // 16x16
-    public static final Icon Selectall = IconLoader.getIcon("/actions/selectall.png"); // 16x16
-    public static final Icon Share = IconLoader.getIcon("/actions/share.png"); // 14x14
-    public static final Icon ShowAsTree = IconLoader.getIcon("/actions/showAsTree.png"); // 16x16
-    public static final Icon ShowChangesOnly = IconLoader.getIcon("/actions/showChangesOnly.png"); // 16x16
-    public static final Icon ShowHiddens = IconLoader.getIcon("/actions/showHiddens.png"); // 16x16
-    public static final Icon ShowImportStatements = IconLoader.getIcon("/actions/showImportStatements.png"); // 16x16
-    public static final Icon ShowReadAccess = IconLoader.getIcon("/actions/showReadAccess.png"); // 16x16
-    public static final Icon ShowSettings = IconLoader.getIcon("/actions/showSettings.png"); // 16x16
-    public static final Icon ShowSource = IconLoader.getIcon("/actions/showSource.png"); // 16x16
-    public static final Icon ShowViewer = IconLoader.getIcon("/actions/showViewer.png"); // 16x16
-    public static final Icon ShowWriteAccess = IconLoader.getIcon("/actions/showWriteAccess.png"); // 16x16
-    public static final Icon SortAsc = IconLoader.getIcon("/actions/sortAsc.png"); // 9x8
-    public static final Icon SortDesc = IconLoader.getIcon("/actions/sortDesc.png"); // 9x8
-    public static final Icon SplitHorizontally = IconLoader.getIcon("/actions/splitHorizontally.png"); // 16x16
-    public static final Icon SplitVertically = IconLoader.getIcon("/actions/splitVertically.png"); // 16x16
-    public static final Icon StartDebugger = IconLoader.getIcon("/actions/startDebugger.png"); // 16x16
-    public static final Icon StepOut = IconLoader.getIcon("/actions/stepOut.png"); // 16x16
-    public static final Icon Submit1 = IconLoader.getIcon("/actions/submit1.png"); // 11x11
-    public static final Icon Suspend = IconLoader.getIcon("/actions/suspend.png"); // 16x16
-    public static final Icon SwapPanels = IconLoader.getIcon("/actions/swapPanels.png"); // 16x16
-    public static final Icon Sync = IconLoader.getIcon("/actions/sync.png"); // 16x16
-    public static final Icon SyncPanels = IconLoader.getIcon("/actions/syncPanels.png"); // 16x16
-    public static final Icon ToggleSoftWrap = IconLoader.getIcon("/actions/toggleSoftWrap.png"); // 16x16
-    public static final Icon TraceInto = IconLoader.getIcon("/actions/traceInto.png"); // 16x16
-    public static final Icon TraceOver = IconLoader.getIcon("/actions/traceOver.png"); // 16x16
-    public static final Icon Undo = IconLoader.getIcon("/actions/undo.png"); // 16x16
-    public static final Icon Uninstall = IconLoader.getIcon("/actions/uninstall.png"); // 16x16
-    public static final Icon Unselectall = IconLoader.getIcon("/actions/unselectall.png"); // 16x16
-    public static final Icon Unshare = IconLoader.getIcon("/actions/unshare.png"); // 14x14
-
-  }
-  
-  public static class Ant {
-    public static final Icon AntInstallation = IconLoader.getIcon("/ant/antInstallation.png"); // 16x16
-    public static final Icon Build = IconLoader.getIcon("/ant/build.png"); // 16x16
-    public static final Icon ChangeView = IconLoader.getIcon("/ant/changeView.png"); // 16x16
-    public static final Icon Filter = IconLoader.getIcon("/ant/filter.png"); // 16x16
-    public static final Icon Message = IconLoader.getIcon("/ant/message.png"); // 16x16
-    public static final Icon MetaTarget = IconLoader.getIcon("/ant/metaTarget.png"); // 16x16
-    public static final Icon Properties = IconLoader.getIcon("/ant/properties.png"); // 16x16
-    public static final Icon ShortcutFilter = IconLoader.getIcon("/ant/shortcutFilter.png"); // 16x16
-    public static final Icon Target = IconLoader.getIcon("/ant/target.png"); // 16x16
-    public static final Icon Task = IconLoader.getIcon("/ant/task.png"); // 16x16
-    public static final Icon Verbose = IconLoader.getIcon("/ant/verbose.png"); // 16x16
-
-  }
-  
-  public static class Compiler {
-    public static final Icon Error = IconLoader.getIcon("/compiler/error.png"); // 16x16
-    public static final Icon HideWarnings = IconLoader.getIcon("/compiler/hideWarnings.png"); // 16x16
-    public static final Icon Information = IconLoader.getIcon("/compiler/information.png"); // 16x16
-    public static final Icon Warning = IconLoader.getIcon("/compiler/warning.png"); // 16x16
-
-  }
-  
-  public static class Css {
-    public static final Icon Property = IconLoader.getIcon("/css/property.png"); // 16x16
-    public static final Icon Pseudo_element = IconLoader.getIcon("/css/pseudo-element.png"); // 16x16
-
-  }
-  
-  public static class Debugger {
-    
-    public static class Actions {
-      public static final Icon Force_run_to_cursor = IconLoader.getIcon("/debugger/actions/force_run_to_cursor.png"); // 16x16
-      public static final Icon Force_step_into = IconLoader.getIcon("/debugger/actions/force_step_into.png"); // 16x16
-      public static final Icon Force_step_over = IconLoader.getIcon("/debugger/actions/force_step_over.png"); // 16x16
-
-    }
-    public static final Icon AddToWatch = IconLoader.getIcon("/debugger/addToWatch.png"); // 16x16
-    public static final Icon AutoVariablesMode = IconLoader.getIcon("/debugger/autoVariablesMode.png"); // 16x16
-    public static final Icon BreakpointAlert = IconLoader.getIcon("/debugger/breakpointAlert.png"); // 16x16
-    public static final Icon Class_filter = IconLoader.getIcon("/debugger/class_filter.png"); // 16x16
-    public static final Icon Console = IconLoader.getIcon("/debugger/console.png"); // 16x16
-    public static final Icon Db_array = IconLoader.getIcon("/debugger/db_array.png"); // 16x16
-    public static final Icon Db_dep_exception_breakpoint = IconLoader.getIcon("/debugger/db_dep_exception_breakpoint.png"); // 12x12
-    public static final Icon Db_dep_field_breakpoint = IconLoader.getIcon("/debugger/db_dep_field_breakpoint.png"); // 12x12
-    public static final Icon Db_dep_line_breakpoint = IconLoader.getIcon("/debugger/db_dep_line_breakpoint.png"); // 12x12
-    public static final Icon Db_dep_method_breakpoint = IconLoader.getIcon("/debugger/db_dep_method_breakpoint.png"); // 12x12
-    public static final Icon Db_disabled_breakpoint = IconLoader.getIcon("/debugger/db_disabled_breakpoint.png"); // 12x12
-    public static final Icon Db_disabled_breakpoint_process = IconLoader.getIcon("/debugger/db_disabled_breakpoint_process.png"); // 16x16
-    public static final Icon Db_disabled_exception_breakpoint = IconLoader.getIcon("/debugger/db_disabled_exception_breakpoint.png"); // 12x12
-    public static final Icon Db_disabled_field_breakpoint = IconLoader.getIcon("/debugger/db_disabled_field_breakpoint.png"); // 12x12
-    public static final Icon Db_disabled_method_breakpoint = IconLoader.getIcon("/debugger/db_disabled_method_breakpoint.png"); // 12x12
-    public static final Icon Db_error = IconLoader.getIcon("/debugger/db_error.png"); // 16x16
-    public static final Icon Db_exception_breakpoint = IconLoader.getIcon("/debugger/db_exception_breakpoint.png"); // 12x12
-    public static final Icon Db_field_breakpoint = IconLoader.getIcon("/debugger/db_field_breakpoint.png"); // 12x12
-    public static final Icon Db_field_warning_breakpoint = IconLoader.getIcon("/debugger/db_field_warning_breakpoint.png"); // 16x16
-    public static final Icon Db_invalid_breakpoint = IconLoader.getIcon("/debugger/db_invalid_breakpoint.png"); // 12x12
-    public static final Icon Db_invalid_field_breakpoint = IconLoader.getIcon("/debugger/db_invalid_field_breakpoint.png"); // 12x12
-    public static final Icon Db_invalid_method_breakpoint = IconLoader.getIcon("/debugger/db_invalid_method_breakpoint.png"); // 12x12
-    public static final Icon Db_method_breakpoint = IconLoader.getIcon("/debugger/db_method_breakpoint.png"); // 12x12
-    public static final Icon Db_method_warning_breakpoint = IconLoader.getIcon("/debugger/db_method_warning_breakpoint.png"); // 16x16
-    public static final Icon Db_muted_breakpoint = IconLoader.getIcon("/debugger/db_muted_breakpoint.png"); // 12x12
-    public static final Icon Db_muted_dep_exception_breakpoint = IconLoader.getIcon("/debugger/db_muted_dep_exception_breakpoint.png"); // 12x12
-    public static final Icon Db_muted_dep_field_breakpoint = IconLoader.getIcon("/debugger/db_muted_dep_field_breakpoint.png"); // 12x12
-    public static final Icon Db_muted_dep_line_breakpoint = IconLoader.getIcon("/debugger/db_muted_dep_line_breakpoint.png"); // 12x12
-    public static final Icon Db_muted_dep_method_breakpoint = IconLoader.getIcon("/debugger/db_muted_dep_method_breakpoint.png"); // 12x12
-    public static final Icon Db_muted_disabled_breakpoint = IconLoader.getIcon("/debugger/db_muted_disabled_breakpoint.png"); // 12x12
-    public static final Icon Db_muted_disabled_breakpoint_process = IconLoader.getIcon("/debugger/db_muted_disabled_breakpoint_process.png"); // 16x16
-    public static final Icon Db_muted_disabled_exception_breakpoint = IconLoader.getIcon("/debugger/db_muted_disabled_exception_breakpoint.png"); // 12x12
-    public static final Icon Db_muted_disabled_field_breakpoint = IconLoader.getIcon("/debugger/db_muted_disabled_field_breakpoint.png"); // 12x12
-    public static final Icon Db_muted_disabled_method_breakpoint = IconLoader.getIcon("/debugger/db_muted_disabled_method_breakpoint.png"); // 12x12
-    public static final Icon Db_muted_exception_breakpoint = IconLoader.getIcon("/debugger/db_muted_exception_breakpoint.png"); // 12x12
-    public static final Icon Db_muted_field_breakpoint = IconLoader.getIcon("/debugger/db_muted_field_breakpoint.png"); // 12x12
-    public static final Icon Db_muted_field_warning_breakpoint = IconLoader.getIcon("/debugger/db_muted_field_warning_breakpoint.png"); // 16x16
-    public static final Icon Db_muted_invalid_breakpoint = IconLoader.getIcon("/debugger/db_muted_invalid_breakpoint.png"); // 12x12
-    public static final Icon Db_muted_invalid_field_breakpoint = IconLoader.getIcon("/debugger/db_muted_invalid_field_breakpoint.png"); // 12x12
-    public static final Icon Db_muted_invalid_method_breakpoint = IconLoader.getIcon("/debugger/db_muted_invalid_method_breakpoint.png"); // 12x12
-    public static final Icon Db_muted_method_breakpoint = IconLoader.getIcon("/debugger/db_muted_method_breakpoint.png"); // 12x12
-    public static final Icon Db_muted_method_warning_breakpoint = IconLoader.getIcon("/debugger/db_muted_method_warning_breakpoint.png"); // 16x16
-    public static final Icon Db_muted_verified_breakpoint = IconLoader.getIcon("/debugger/db_muted_verified_breakpoint.png"); // 12x12
-    public static final Icon Db_muted_verified_field_breakpoint = IconLoader.getIcon("/debugger/db_muted_verified_field_breakpoint.png"); // 12x12
-    public static final Icon Db_muted_verified_method_breakpoint = IconLoader.getIcon("/debugger/db_muted_verified_method_breakpoint.png"); // 12x12
-    public static final Icon Db_muted_verified_warning_breakpoint = IconLoader.getIcon("/debugger/db_muted_verified_warning_breakpoint.png"); // 16x16
-    public static final Icon Db_obsolete = IconLoader.getIcon("/debugger/db_obsolete.png"); // 12x12
-    public static final Icon Db_primitive = IconLoader.getIcon("/debugger/db_primitive.png"); // 16x16
-    public static final Icon Db_set_breakpoint = IconLoader.getIcon("/debugger/db_set_breakpoint.png"); // 12x12
-    public static final Icon Db_verified_breakpoint = IconLoader.getIcon("/debugger/db_verified_breakpoint.png"); // 12x12
-    public static final Icon Db_verified_field_breakpoint = IconLoader.getIcon("/debugger/db_verified_field_breakpoint.png"); // 12x12
-    public static final Icon Db_verified_method_breakpoint = IconLoader.getIcon("/debugger/db_verified_method_breakpoint.png"); // 12x12
-    public static final Icon Db_verified_warning_breakpoint = IconLoader.getIcon("/debugger/db_verified_warning_breakpoint.png"); // 16x16
-    public static final Icon Disable_value_calculation = IconLoader.getIcon("/debugger/disable_value_calculation.png"); // 16x16
-    public static final Icon EvaluateExpression = IconLoader.getIcon("/debugger/evaluateExpression.png"); // 16x16
-    public static final Icon Frame = IconLoader.getIcon("/debugger/frame.png"); // 16x16
-    public static final Icon KillProcess = IconLoader.getIcon("/debugger/killProcess.png"); // 16x16
-    public static final Icon MuteBreakpoints = IconLoader.getIcon("/debugger/muteBreakpoints.png"); // 16x16
-    public static final Icon NewWatch = IconLoader.getIcon("/debugger/newWatch.png"); // 16x16
-    public static final Icon RestoreLayout = IconLoader.getIcon("/debugger/restoreLayout.png"); // 16x16
-    public static final Icon ShowCurrentFrame = IconLoader.getIcon("/debugger/showCurrentFrame.png"); // 16x16
-    public static final Icon StackFrame = IconLoader.getIcon("/debugger/stackFrame.png"); // 16x16
-    public static final Icon ThreadAtBreakpoint = IconLoader.getIcon("/debugger/threadAtBreakpoint.png"); // 16x16
-    public static final Icon ThreadCurrent = IconLoader.getIcon("/debugger/threadCurrent.png"); // 16x16
-    public static final Icon ThreadFrozen = IconLoader.getIcon("/debugger/threadFrozen.png"); // 16x16
-    public static final Icon ThreadGroup = IconLoader.getIcon("/debugger/threadGroup.png"); // 16x16
-    public static final Icon ThreadGroupCurrent = IconLoader.getIcon("/debugger/threadGroupCurrent.png"); // 16x16
-    public static final Icon ThreadRunning = IconLoader.getIcon("/debugger/threadRunning.png"); // 16x16
-    public static final Icon Threads = IconLoader.getIcon("/debugger/threads.png"); // 16x16
-    
-    public static class ThreadStates {
-      public static final Icon Daemon_sign = IconLoader.getIcon("/debugger/threadStates/daemon_sign.png"); // 16x16
-      public static final Icon EdtBusy = IconLoader.getIcon("/debugger/threadStates/edtBusy.png"); // 16x16
-      public static final Icon Exception = IconLoader.getIcon("/debugger/threadStates/exception.png"); // 16x16
-      public static final Icon Idle = IconLoader.getIcon("/debugger/threadStates/idle.png"); // 16x16
-      public static final Icon IO = IconLoader.getIcon("/debugger/threadStates/io.png"); // 16x16
-      public static final Icon Locked = IconLoader.getIcon("/debugger/threadStates/locked.png"); // 16x16
-      public static final Icon Paused = IconLoader.getIcon("/debugger/threadStates/paused.png"); // 16x16
-      public static final Icon Running = IconLoader.getIcon("/debugger/threadStates/running.png"); // 16x16
-      public static final Icon Socket = IconLoader.getIcon("/debugger/threadStates/socket.png"); // 16x16
-      public static final Icon Threaddump = IconLoader.getIcon("/debugger/threadStates/threaddump.png"); // 16x16
-
-    }
-    public static final Icon ThreadSuspended = IconLoader.getIcon("/debugger/threadSuspended.png"); // 16x16
-    public static final Icon ToolConsole = IconLoader.getIcon("/debugger/toolConsole.png"); // 16x16
-    public static final Icon Value = IconLoader.getIcon("/debugger/value.png"); // 16x16
-    public static final Icon ViewBreakpoints = IconLoader.getIcon("/debugger/viewBreakpoints.png"); // 16x16
-    public static final Icon Watch = IconLoader.getIcon("/debugger/watch.png"); // 16x16
-    public static final Icon Watches = IconLoader.getIcon("/debugger/watches.png"); // 16x16
-    public static final Icon WatchLastReturnValue = IconLoader.getIcon("/debugger/watchLastReturnValue.png"); // 16x16
-
-  }
-  
-  public static class Diff {
-    public static final Icon ApplyNotConflicts = IconLoader.getIcon("/diff/applyNotConflicts.png"); // 16x16
-    public static final Icon Arrow = IconLoader.getIcon("/diff/arrow.png"); // 11x11
-    public static final Icon BranchDiff = IconLoader.getIcon("/diff/branchDiff.png"); // 16x16
-    public static final Icon CurrentLine = IconLoader.getIcon("/diff/currentLine.png"); // 16x16
-    public static final Icon Diff = IconLoader.getIcon("/diff/Diff.png"); // 16x16
-    public static final Icon LeftDiff = IconLoader.getIcon("/diff/leftDiff.png"); // 16x16
-    public static final Icon Remove = IconLoader.getIcon("/diff/remove.png"); // 11x11
-    public static final Icon RightDiff = IconLoader.getIcon("/diff/rightDiff.png"); // 16x16
-
-  }
-  
-  public static class Duplicates {
-    public static final Icon SendToTheLeft = IconLoader.getIcon("/duplicates/sendToTheLeft.png"); // 16x16
-    public static final Icon SendToTheLeftGrayed = IconLoader.getIcon("/duplicates/sendToTheLeftGrayed.png"); // 16x16
-    public static final Icon SendToTheRight = IconLoader.getIcon("/duplicates/sendToTheRight.png"); // 16x16
-    public static final Icon SendToTheRightGrayed = IconLoader.getIcon("/duplicates/sendToTheRightGrayed.png"); // 16x16
-
-  }
-  
-  public static class FileTypes {
-    public static final Icon Any_type = IconLoader.getIcon("/fileTypes/any_type.png"); // 16x16
-    public static final Icon Archive = IconLoader.getIcon("/fileTypes/archive.png"); // 16x16
-    public static final Icon Aspectj = IconLoader.getIcon("/fileTypes/aspectj.png"); // 16x16
-    public static final Icon Css = IconLoader.getIcon("/fileTypes/css.png"); // 16x16
-    public static final Icon Custom = IconLoader.getIcon("/fileTypes/custom.png"); // 16x16
-    public static final Icon Dtd = IconLoader.getIcon("/fileTypes/dtd.png"); // 16x16
-    public static final Icon Facelets = IconLoader.getIcon("/fileTypes/facelets.png"); // 16x16
-    public static final Icon FacesConfig = IconLoader.getIcon("/fileTypes/facesConfig.png"); // 16x16
-    public static final Icon Html = IconLoader.getIcon("/fileTypes/html.png"); // 16x16
-    public static final Icon Idl = IconLoader.getIcon("/fileTypes/idl.png"); // 16x16
-    public static final Icon Java = IconLoader.getIcon("/fileTypes/java.png"); // 16x16
-    public static final Icon JavaClass = IconLoader.getIcon("/fileTypes/javaClass.png"); // 16x16
-    public static final Icon JavaOutsideSource = IconLoader.getIcon("/fileTypes/javaOutsideSource.png"); // 16x16
-    public static final Icon JavaScript = IconLoader.getIcon("/fileTypes/javaScript.png"); // 16x16
-    public static final Icon Jsp = IconLoader.getIcon("/fileTypes/jsp.png"); // 16x16
-    public static final Icon Jspx = IconLoader.getIcon("/fileTypes/jspx.png"); // 16x16
-    public static final Icon Properties = IconLoader.getIcon("/fileTypes/properties.png"); // 16x16
-    public static final Icon Text = IconLoader.getIcon("/fileTypes/text.png"); // 16x16
-    public static final Icon UiForm = IconLoader.getIcon("/fileTypes/uiForm.png"); // 16x16
-    public static final Icon Unknown = IconLoader.getIcon("/fileTypes/unknown.png"); // 16x16
-    public static final Icon WsdlFile = IconLoader.getIcon("/fileTypes/wsdlFile.png"); // 16x16
-    public static final Icon Xhtml = IconLoader.getIcon("/fileTypes/xhtml.png"); // 16x16
-    public static final Icon Xml = IconLoader.getIcon("/fileTypes/xml.png"); // 16x16
-    public static final Icon XsdFile = IconLoader.getIcon("/fileTypes/xsdFile.png"); // 16x16
-
-  }
-  
-  public static class General {
-    public static final Icon Add = IconLoader.getIcon("/general/add.png"); // 16x16
-    public static final Icon AddFavoritesList = IconLoader.getIcon("/general/addFavoritesList.png"); // 16x16
-    public static final Icon AddJdk = IconLoader.getIcon("/general/addJdk.png"); // 16x16
-    public static final Icon ApplicationSettings = IconLoader.getIcon("/general/applicationSettings.png"); // 16x16
-    public static final Icon ArrowDown = IconLoader.getIcon("/general/arrowDown.png"); // 7x6
-    public static final Icon AutohideOff = IconLoader.getIcon("/general/autohideOff.png"); // 14x14
-    public static final Icon AutohideOffInactive = IconLoader.getIcon("/general/autohideOffInactive.png"); // 14x14
-    public static final Icon AutoscrollFromSource = IconLoader.getIcon("/general/autoscrollFromSource.png"); // 16x16
-    public static final Icon AutoscrollToSource = IconLoader.getIcon("/general/autoscrollToSource.png"); // 16x16
-    public static final Icon Balloon = IconLoader.getIcon("/general/balloon.png"); // 16x16
-    public static final Icon BalloonClose = IconLoader.getIcon("/general/balloonClose.png"); // 30x30
-    public static final Icon BalloonError = IconLoader.getIcon("/general/balloonError.png"); // 16x16
-    public static final Icon BalloonInformation = IconLoader.getIcon("/general/balloonInformation.png"); // 16x16
-    public static final Icon BalloonWarning = IconLoader.getIcon("/general/balloonWarning.png"); // 16x16
-    public static final Icon Bullet = IconLoader.getIcon("/general/bullet.png"); // 16x16
-    public static final Icon CollapseAll = IconLoader.getIcon("/general/collapseAll.png"); // 11x16
-    public static final Icon CollapseAllHover = IconLoader.getIcon("/general/collapseAllHover.png"); // 11x16
-    public static final Icon Combo = IconLoader.getIcon("/general/combo.png"); // 16x16
-    public static final Icon Combo2 = IconLoader.getIcon("/general/combo2.png"); // 16x16
-    public static final Icon ComboArrow = IconLoader.getIcon("/general/comboArrow.png"); // 16x16
-    public static final Icon ComboArrowDown = IconLoader.getIcon("/general/comboArrowDown.png"); // 9x5
-    public static final Icon ComboArrowLeft = IconLoader.getIcon("/general/comboArrowLeft.png"); // 5x9
-    public static final Icon ComboArrowLeftPassive = IconLoader.getIcon("/general/comboArrowLeftPassive.png"); // 5x9
-    public static final Icon ComboArrowRight = IconLoader.getIcon("/general/comboArrowRight.png"); // 5x9
-    public static final Icon ComboArrowRightPassive = IconLoader.getIcon("/general/comboArrowRightPassive.png"); // 5x9
-    public static final Icon ComboUpPassive = IconLoader.getIcon("/general/comboUpPassive.png"); // 16x16
-    public static final Icon ConfigurableDefault = IconLoader.getIcon("/general/configurableDefault.png"); // 32x32
-    public static final Icon CreateNewProject = IconLoader.getIcon("/general/createNewProject.png"); // 48x48
-    public static final Icon Debug = IconLoader.getIcon("/general/debug.png"); // 16x16
-    public static final Icon DefaultKeymap = IconLoader.getIcon("/general/defaultKeymap.png"); // 48x48
-    public static final Icon Divider = IconLoader.getIcon("/general/divider.png"); // 2x19
-    public static final Icon Dropdown = IconLoader.getIcon("/general/dropdown.png"); // 16x16
-    public static final Icon EditColors = IconLoader.getIcon("/general/editColors.png"); // 16x16
-    public static final Icon EditItemInSection = IconLoader.getIcon("/general/editItemInSection.png"); // 16x16
-    public static final Icon Ellipsis = IconLoader.getIcon("/general/ellipsis.png"); // 9x9
-    public static final Icon ErrorDialog = IconLoader.getIcon("/general/errorDialog.png"); // 32x32
-    public static final Icon ErrorsFound = IconLoader.getIcon("/general/errorsFound.png"); // 12x12
-    public static final Icon ErrorsInProgress = IconLoader.getIcon("/general/errorsInProgress.png"); // 12x12
-    public static final Icon ExclMark = IconLoader.getIcon("/general/exclMark.png"); // 16x16
-    public static final Icon ExpandAll = IconLoader.getIcon("/general/expandAll.png"); // 11x16
-    public static final Icon ExpandAllHover = IconLoader.getIcon("/general/expandAllHover.png"); // 11x16
-    public static final Icon ExternalTools = IconLoader.getIcon("/general/externalTools.png"); // 32x32
-    public static final Icon Floating = IconLoader.getIcon("/general/floating.png"); // 14x14
-    public static final Icon Gear = IconLoader.getIcon("/general/gear.png"); // 21x16
-    public static final Icon GearHover = IconLoader.getIcon("/general/gearHover.png"); // 21x16
-    public static final Icon GetProjectfromVCS = IconLoader.getIcon("/general/getProjectfromVCS.png"); // 48x48
-    public static final Icon Help = IconLoader.getIcon("/general/help.png"); // 10x10
-    public static final Icon HideDown = IconLoader.getIcon("/general/hideDown.png"); // 16x16
-    public static final Icon HideDownHover = IconLoader.getIcon("/general/hideDownHover.png"); // 16x16
-    public static final Icon HideDownPart = IconLoader.getIcon("/general/hideDownPart.png"); // 16x16
-    public static final Icon HideDownPartHover = IconLoader.getIcon("/general/hideDownPartHover.png"); // 16x16
-    public static final Icon HideLeft = IconLoader.getIcon("/general/hideLeft.png"); // 16x16
-    public static final Icon HideLeftHover = IconLoader.getIcon("/general/hideLeftHover.png"); // 16x16
-    public static final Icon HideLeftPart = IconLoader.getIcon("/general/hideLeftPart.png"); // 16x16
-    public static final Icon HideLeftPartHover = IconLoader.getIcon("/general/hideLeftPartHover.png"); // 16x16
-    public static final Icon HideRight = IconLoader.getIcon("/general/hideRight.png"); // 16x16
-    public static final Icon HideRightHover = IconLoader.getIcon("/general/hideRightHover.png"); // 16x16
-    public static final Icon HideRightPart = IconLoader.getIcon("/general/hideRightPart.png"); // 16x16
-    public static final Icon HideRightPartHover = IconLoader.getIcon("/general/hideRightPartHover.png"); // 16x16
-    public static final Icon HideToolWindow = IconLoader.getIcon("/general/hideToolWindow.png"); // 14x14
-    public static final Icon HideToolWindowInactive = IconLoader.getIcon("/general/hideToolWindowInactive.png"); // 14x14
-    public static final Icon IdeOptions = IconLoader.getIcon("/general/ideOptions.png"); // 16x16
-    public static final Icon IjLogo = IconLoader.getIcon("/general/ijLogo.png"); // 16x16
-    public static final Icon ImplementingMethod = IconLoader.getIcon("/general/implementingMethod.png"); // 10x14
-    public static final Icon InformationDialog = IconLoader.getIcon("/general/informationDialog.png"); // 32x32
-    public static final Icon InheritedMethod = IconLoader.getIcon("/general/inheritedMethod.png"); // 11x14
-    public static final Icon InspectionInProgress = IconLoader.getIcon("/general/inspectionInProgress.png"); // 11x11
-    public static final Icon InspectionsOff = IconLoader.getIcon("/general/inspectionsOff.png"); // 16x16
-    public static final Icon Jdk = IconLoader.getIcon("/general/jdk.png"); // 16x16
-    public static final Icon JetbrainsTvIdea = IconLoader.getIcon("/general/jetbrainsTvIdea.png"); // 48x48
-    public static final Icon KeyboardShortcut = IconLoader.getIcon("/general/keyboardShortcut.png"); // 13x13
-    public static final Icon Keymap = IconLoader.getIcon("/general/keymap.png"); // 32x32
-    public static final Icon Locate = IconLoader.getIcon("/general/locate.png"); // 14x16
-    public static final Icon LocateHover = IconLoader.getIcon("/general/locateHover.png"); // 14x16
-    public static final Icon MacCorner = IconLoader.getIcon("/general/macCorner.png"); // 16x16
-    public static final Icon Mdot_empty = IconLoader.getIcon("/general/mdot-empty.png"); // 8x8
-    public static final Icon Mdot_white = IconLoader.getIcon("/general/mdot-white.png"); // 8x8
-    public static final Icon Mdot = IconLoader.getIcon("/general/mdot.png"); // 8x8
-    public static final Icon Modified = IconLoader.getIcon("/general/modified.png"); // 24x16
-    public static final Icon MoreTabs = IconLoader.getIcon("/general/moreTabs.png"); // 16x16
-    public static final Icon Mouse = IconLoader.getIcon("/general/mouse.png"); // 32x32
-    public static final Icon MouseShortcut = IconLoader.getIcon("/general/mouseShortcut.png"); // 13x13
-    public static final Icon NoAnalysis = IconLoader.getIcon("/general/noAnalysis.png"); // 12x12
-    public static final Icon OpenProject = IconLoader.getIcon("/general/openProject.png"); // 48x48
-    public static final Icon OverridenMethod = IconLoader.getIcon("/general/overridenMethod.png"); // 10x14
-    public static final Icon OverridingMethod = IconLoader.getIcon("/general/overridingMethod.png"); // 10x14
-    public static final Icon PackagesTab = IconLoader.getIcon("/general/packagesTab.png"); // 16x16
-    public static final Icon PathVariables = IconLoader.getIcon("/general/pathVariables.png"); // 32x32
-    public static final Icon Pin_tab = IconLoader.getIcon("/general/pin_tab.png"); // 16x16
-    public static final Icon PluginManager = IconLoader.getIcon("/general/pluginManager.png"); // 48x48
-    public static final Icon Progress = IconLoader.getIcon("/general/progress.png"); // 8x10
-    public static final Icon ProjectSettings = IconLoader.getIcon("/general/projectSettings.png"); // 16x16
-    public static final Icon ProjectStructure = IconLoader.getIcon("/general/projectStructure.png"); // 16x16
-    public static final Icon ProjectTab = IconLoader.getIcon("/general/projectTab.png"); // 16x16
-    public static final Icon QuestionDialog = IconLoader.getIcon("/general/questionDialog.png"); // 32x32
-    public static final Icon ReadHelp = IconLoader.getIcon("/general/readHelp.png"); // 48x48
-    public static final Icon Remove = IconLoader.getIcon("/general/remove.png"); // 16x16
-    public static final Icon ReopenRecentProject = IconLoader.getIcon("/general/reopenRecentProject.png"); // 48x48
-    public static final Icon Reset = IconLoader.getIcon("/general/reset.png"); // 16x16
-    public static final Icon Run = IconLoader.getIcon("/general/run.png"); // 7x10
-    public static final Icon RunWithCoverage = IconLoader.getIcon("/general/runWithCoverage.png"); // 16x16
-    public static final Icon SecondaryGroup = IconLoader.getIcon("/general/secondaryGroup.png"); // 16x16
-    public static final Icon SeparatorH = IconLoader.getIcon("/general/separatorH.png"); // 17x11
-    public static final Icon Show_to_implement = IconLoader.getIcon("/general/show_to_implement.png"); // 16x16
-    public static final Icon Show_to_override = IconLoader.getIcon("/general/show_to_override.png"); // 16x16
-    public static final Icon SmallConfigurableVcs = IconLoader.getIcon("/general/smallConfigurableVcs.png"); // 16x16
-    public static final Icon SplitCenterH = IconLoader.getIcon("/general/splitCenterH.png"); // 7x7
-    public static final Icon SplitCenterV = IconLoader.getIcon("/general/splitCenterV.png"); // 6x7
-    public static final Icon SplitDown = IconLoader.getIcon("/general/splitDown.png"); // 7x7
-    public static final Icon SplitGlueH = IconLoader.getIcon("/general/splitGlueH.png"); // 6x17
-    public static final Icon SplitGlueV = IconLoader.getIcon("/general/splitGlueV.png"); // 17x6
-    public static final Icon SplitLeft = IconLoader.getIcon("/general/splitLeft.png"); // 7x7
-    public static final Icon SplitRight = IconLoader.getIcon("/general/splitRight.png"); // 7x7
-    public static final Icon SplitUp = IconLoader.getIcon("/general/splitUp.png"); // 7x7
-    public static final Icon Tab_white_center = IconLoader.getIcon("/general/tab-white-center.png"); // 1x17
-    public static final Icon Tab_white_left = IconLoader.getIcon("/general/tab-white-left.png"); // 4x17
-    public static final Icon Tab_white_right = IconLoader.getIcon("/general/tab-white-right.png"); // 4x17
-    public static final Icon Tab_grey_bckgrnd = IconLoader.getIcon("/general/tab_grey_bckgrnd.png"); // 1x17
-    public static final Icon Tab_grey_left = IconLoader.getIcon("/general/tab_grey_left.png"); // 4x17
-    public static final Icon Tab_grey_left_inner = IconLoader.getIcon("/general/tab_grey_left_inner.png"); // 4x17
-    public static final Icon Tab_grey_right = IconLoader.getIcon("/general/tab_grey_right.png"); // 4x17
-    public static final Icon Tab_grey_right_inner = IconLoader.getIcon("/general/tab_grey_right_inner.png"); // 4x17
-    public static final Icon TbHidden = IconLoader.getIcon("/general/tbHidden.png"); // 16x16
-    public static final Icon TbShown = IconLoader.getIcon("/general/tbShown.png"); // 16x16
-    public static final Icon Tip = IconLoader.getIcon("/general/tip.png"); // 32x32
-    public static final Icon TipsOfTheDay = IconLoader.getIcon("/general/tipsOfTheDay.png"); // 48x48
-    public static final Icon TodoDefault = IconLoader.getIcon("/general/todoDefault.png"); // 12x12
-    public static final Icon TodoImportant = IconLoader.getIcon("/general/todoImportant.png"); // 12x12
-    public static final Icon TodoQuestion = IconLoader.getIcon("/general/todoQuestion.png"); // 12x12
-    public static final Icon WarningDialog = IconLoader.getIcon("/general/warningDialog.png"); // 32x32
-    public static final Icon Web = IconLoader.getIcon("/general/web.png"); // 13x13
-
-  }
-  
-  public static class Graph {
-    public static final Icon ActualZoom = IconLoader.getIcon("/graph/actualZoom.png"); // 16x16
-    public static final Icon Export = IconLoader.getIcon("/graph/export.png"); // 16x16
-    public static final Icon FitContent = IconLoader.getIcon("/graph/fitContent.png"); // 16x16
-    public static final Icon Grid = IconLoader.getIcon("/graph/grid.png"); // 16x16
-    public static final Icon Layout = IconLoader.getIcon("/graph/layout.png"); // 16x16
-    public static final Icon NodeSelectionMode = IconLoader.getIcon("/graph/nodeSelectionMode.png"); // 16x16
-    public static final Icon Print = IconLoader.getIcon("/graph/print.png"); // 16x16
-    public static final Icon PrintPreview = IconLoader.getIcon("/graph/printPreview.png"); // 16x16
-    public static final Icon SnapToGrid = IconLoader.getIcon("/graph/snapToGrid.png"); // 16x16
-    public static final Icon ZoomIn = IconLoader.getIcon("/graph/zoomIn.png"); // 16x16
-    public static final Icon ZoomOut = IconLoader.getIcon("/graph/zoomOut.png"); // 16x16
-
-  }
-  
-  public static class Gutter {
-    public static final Icon Colors = IconLoader.getIcon("/gutter/colors.png"); // 12x12
-    public static final Icon ImplementedMethod = IconLoader.getIcon("/gutter/implementedMethod.png"); // 12x12
-    public static final Icon ImplementingMethod = IconLoader.getIcon("/gutter/implementingMethod.png"); // 12x12
-    public static final Icon OverridenMethod = IconLoader.getIcon("/gutter/overridenMethod.png"); // 12x12
-    public static final Icon OverridingMethod = IconLoader.getIcon("/gutter/overridingMethod.png"); // 12x12
-    public static final Icon RecursiveMethod = IconLoader.getIcon("/gutter/recursiveMethod.png"); // 12x12
-
-  }
-  
-  public static class Hierarchy {
-    public static final Icon Base = IconLoader.getIcon("/hierarchy/base.png"); // 16x16
-    public static final Icon Callee = IconLoader.getIcon("/hierarchy/callee.png"); // 16x16
-    public static final Icon Caller = IconLoader.getIcon("/hierarchy/caller.png"); // 16x16
-    public static final Icon Class = IconLoader.getIcon("/hierarchy/class.png"); // 16x16
-    public static final Icon MethodDefined = IconLoader.getIcon("/hierarchy/methodDefined.png"); // 9x9
-    public static final Icon MethodNotDefined = IconLoader.getIcon("/hierarchy/methodNotDefined.png"); // 8x8
-    public static final Icon ShouldDefineMethod = IconLoader.getIcon("/hierarchy/shouldDefineMethod.png"); // 9x9
-    public static final Icon Subtypes = IconLoader.getIcon("/hierarchy/subtypes.png"); // 16x16
-    public static final Icon Supertypes = IconLoader.getIcon("/hierarchy/supertypes.png"); // 16x16
-
-  }
-  public static final Icon Icon = IconLoader.getIcon("/icon.png"); // 128x128
-  public static final Icon Icon_CE = IconLoader.getIcon("/icon_CE.png"); // 128x128
-  public static final Icon Icon_CEsmall = IconLoader.getIcon("/icon_CEsmall.png"); // 16x16
-  public static final Icon Icon_CEwhite = IconLoader.getIcon("/icon_CEwhite.png"); // 32x32
-  public static final Icon Icon_small = IconLoader.getIcon("/icon_small.png"); // 16x16
-  public static final Icon Icon_white = IconLoader.getIcon("/icon_white.png"); // 32x32
-  
-  public static class Icons {
-    
-    public static class Ide {
-      public static final Icon NextStep = IconLoader.getIcon("/icons/ide/nextStep.png"); // 12x12
-      public static final Icon NextStepGrayed = IconLoader.getIcon("/icons/ide/nextStepGrayed.png"); // 12x12
-      public static final Icon NextStepInverted = IconLoader.getIcon("/icons/ide/nextStepInverted.png"); // 12x12
-      public static final Icon SpeedSearchPrompt = IconLoader.getIcon("/icons/ide/speedSearchPrompt.png"); // 16x16
-
-    }
-    
-    public static class Inspector {
-      public static final Icon SortByCategory = IconLoader.getIcon("/icons/inspector/sortByCategory.png"); // 16x16
-      public static final Icon SortByName = IconLoader.getIcon("/icons/inspector/sortByName.png"); // 16x16
-      public static final Icon UseFilter = IconLoader.getIcon("/icons/inspector/useFilter.png"); // 16x16
-
-    }
-
-  }
-  
-  public static class Ide {
-    
-    public static class Dnd {
-      public static final Icon Bottom = IconLoader.getIcon("/ide/dnd/bottom.png"); // 17x17
-      public static final Icon Left = IconLoader.getIcon("/ide/dnd/left.png"); // 17x17
-      public static final Icon Right = IconLoader.getIcon("/ide/dnd/right.png"); // 17x17
-      public static final Icon Top = IconLoader.getIcon("/ide/dnd/top.png"); // 17x17
-
-    }
-    public static final Icon EmptyFatalError = IconLoader.getIcon("/ide/emptyFatalError.png"); // 16x16
-    public static final Icon Error_notifications = IconLoader.getIcon("/ide/error_notifications.png"); // 16x16
-    public static final Icon ErrorPoint = IconLoader.getIcon("/ide/errorPoint.png"); // 6x6
-    public static final Icon ErrorSign = IconLoader.getIcon("/ide/errorSign.png"); // 16x16
-    public static final Icon FatalError_read = IconLoader.getIcon("/ide/fatalError-read.png"); // 16x16
-    public static final Icon FatalError = IconLoader.getIcon("/ide/fatalError.png"); // 16x16
-    public static final Icon HectorNo = IconLoader.getIcon("/ide/hectorNo.png"); // 16x16
-    public static final Icon HectorOff = IconLoader.getIcon("/ide/hectorOff.png"); // 16x16
-    public static final Icon HectorOn = IconLoader.getIcon("/ide/hectorOn.png"); // 16x16
-    public static final Icon HectorSyntax = IconLoader.getIcon("/ide/hectorSyntax.png"); // 16x16
-    public static final Icon IncomingChangesOff = IconLoader.getIcon("/ide/incomingChangesOff.png"); // 16x16
-    public static final Icon IncomingChangesOn = IconLoader.getIcon("/ide/incomingChangesOn.png"); // 16x16
-    public static final Icon Info_notifications = IconLoader.getIcon("/ide/info_notifications.png"); // 16x16
-    public static final Icon Link = IconLoader.getIcon("/ide/link.png"); // 12x12
-    public static final Icon LocalScope = IconLoader.getIcon("/ide/localScope.png"); // 16x16
-    public static final Icon LookupAlphanumeric = IconLoader.getIcon("/ide/lookupAlphanumeric.png"); // 12x12
-    public static final Icon LookupRelevance = IconLoader.getIcon("/ide/lookupRelevance.png"); // 12x12
-    
-    public static class Macro {
-      public static final Icon Recording_1 = IconLoader.getIcon("/ide/macro/recording_1.png"); // 16x16
-      public static final Icon Recording_2 = IconLoader.getIcon("/ide/macro/recording_2.png"); // 16x16
-      public static final Icon Recording_3 = IconLoader.getIcon("/ide/macro/recording_3.png"); // 16x16
-      public static final Icon Recording_4 = IconLoader.getIcon("/ide/macro/recording_4.png"); // 16x16
-      public static final Icon Recording_stop = IconLoader.getIcon("/ide/macro/recording_stop.png"); // 16x16
-
-    }
-    public static final Icon Notifications = IconLoader.getIcon("/ide/notifications.png"); // 16x16
-    public static final Icon Pipette = IconLoader.getIcon("/ide/pipette.png"); // 18x18
-    public static final Icon Pipette_rollover = IconLoader.getIcon("/ide/pipette_rollover.png"); // 18x18
-    public static final Icon Rating = IconLoader.getIcon("/ide/rating.png"); // 11x11
-    public static final Icon Rating1 = IconLoader.getIcon("/ide/rating1.png"); // 11x11
-    public static final Icon Rating2 = IconLoader.getIcon("/ide/rating2.png"); // 11x11
-    public static final Icon Rating3 = IconLoader.getIcon("/ide/rating3.png"); // 11x11
-    public static final Icon Rating4 = IconLoader.getIcon("/ide/rating4.png"); // 11x11
-    public static final Icon Readonly = IconLoader.getIcon("/ide/readonly.png"); // 16x16
-    public static final Icon Readwrite = IconLoader.getIcon("/ide/readwrite.png"); // 16x16
-    
-    public static class Shadow {
-      public static final Icon Bottom_left = IconLoader.getIcon("/ide/shadow/bottom-left.png"); // 70x70
-      public static final Icon Bottom_right = IconLoader.getIcon("/ide/shadow/bottom-right.png"); // 70x70
-      public static final Icon Bottom = IconLoader.getIcon("/ide/shadow/bottom.png"); // 1x49
-      public static final Icon Left = IconLoader.getIcon("/ide/shadow/left.png"); // 35x1
-      
-      public static class Popup {
-        public static final Icon Bottom_left = IconLoader.getIcon("/ide/shadow/popup/bottom-left.png"); // 20x20
-        public static final Icon Bottom_right = IconLoader.getIcon("/ide/shadow/popup/bottom-right.png"); // 20x20
-        public static final Icon Bottom = IconLoader.getIcon("/ide/shadow/popup/bottom.png"); // 1x10
-        public static final Icon Left = IconLoader.getIcon("/ide/shadow/popup/left.png"); // 7x1
-        public static final Icon Right = IconLoader.getIcon("/ide/shadow/popup/right.png"); // 7x1
-        public static final Icon Top_left = IconLoader.getIcon("/ide/shadow/popup/top-left.png"); // 14x14
-        public static final Icon Top_right = IconLoader.getIcon("/ide/shadow/popup/top-right.png"); // 14x14
-        public static final Icon Top = IconLoader.getIcon("/ide/shadow/popup/top.png"); // 1x4
-
-      }
-      public static final Icon Right = IconLoader.getIcon("/ide/shadow/right.png"); // 35x1
-      public static final Icon Top_left = IconLoader.getIcon("/ide/shadow/top-left.png"); // 70x70
-      public static final Icon Top_right = IconLoader.getIcon("/ide/shadow/top-right.png"); // 70x70
-      public static final Icon Top = IconLoader.getIcon("/ide/shadow/top.png"); // 1x20
-
-    }
-    public static final Icon SharedScope = IconLoader.getIcon("/ide/sharedScope.png"); // 16x16
-    public static final Icon Statusbar_arrows = IconLoader.getIcon("/ide/statusbar_arrows.png"); // 7x10
-    public static final Icon UpDown = IconLoader.getIcon("/ide/upDown.png"); // 16x16
-    public static final Icon Warning_notifications = IconLoader.getIcon("/ide/warning_notifications.png"); // 16x16
-
-  }
-  
-  public static class Javaee {
-    public static final Icon Application_xml = IconLoader.getIcon("/javaee/application_xml.png"); // 16x16
-    public static final Icon BuildOnFrameDeactivation = IconLoader.getIcon("/javaee/buildOnFrameDeactivation.png"); // 16x16
-    public static final Icon DatabaseSchemaImportLegend = IconLoader.getIcon("/javaee/databaseSchemaImportLegend.png"); // 500x20
-    public static final Icon DataSourceImport = IconLoader.getIcon("/javaee/dataSourceImport.png"); // 16x16
-    public static final Icon DbSchemaImportBig = IconLoader.getIcon("/javaee/dbSchemaImportBig.png"); // 32x32
-    public static final Icon Ejb_jar_xml = IconLoader.getIcon("/javaee/ejb-jar_xml.png"); // 16x16
-    public static final Icon EjbClass = IconLoader.getIcon("/javaee/ejbClass.png"); // 16x16
-    public static final Icon EjbModule = IconLoader.getIcon("/javaee/ejbModule.png"); // 16x16
-    public static final Icon EmbeddedAttributeOverlay = IconLoader.getIcon("/javaee/embeddedAttributeOverlay.png"); // 16x16
-    public static final Icon EntityBean = IconLoader.getIcon("/javaee/entityBean.png"); // 16x16
-    public static final Icon EntityBeanBig = IconLoader.getIcon("/javaee/entityBeanBig.png"); // 24x24
-    public static final Icon Home = IconLoader.getIcon("/javaee/home.png"); // 16x16
-    public static final Icon InheritedAttributeOverlay = IconLoader.getIcon("/javaee/inheritedAttributeOverlay.png"); // 16x16
-    public static final Icon InterceptorClass = IconLoader.getIcon("/javaee/interceptorClass.png"); // 16x16
-    public static final Icon InterceptorMethod = IconLoader.getIcon("/javaee/interceptorMethod.png"); // 16x16
-    public static final Icon JavaeeAppModule = IconLoader.getIcon("/javaee/JavaeeAppModule.png"); // 16x16
-    public static final Icon JpaFacet = IconLoader.getIcon("/javaee/jpaFacet.png"); // 16x16
-    public static final Icon Local = IconLoader.getIcon("/javaee/local.png"); // 16x16
-    public static final Icon LocalHome = IconLoader.getIcon("/javaee/localHome.png"); // 16x16
-    public static final Icon MessageBean = IconLoader.getIcon("/javaee/messageBean.png"); // 16x16
-    public static final Icon PersistenceAttribute = IconLoader.getIcon("/javaee/persistenceAttribute.png"); // 16x16
-    public static final Icon PersistenceEmbeddable = IconLoader.getIcon("/javaee/persistenceEmbeddable.png"); // 16x16
-    public static final Icon PersistenceEntity = IconLoader.getIcon("/javaee/persistenceEntity.png"); // 16x16
-    public static final Icon PersistenceEntityListener = IconLoader.getIcon("/javaee/persistenceEntityListener.png"); // 16x16
-    public static final Icon PersistenceId = IconLoader.getIcon("/javaee/persistenceId.png"); // 16x16
-    public static final Icon PersistenceIdRelationship = IconLoader.getIcon("/javaee/persistenceIdRelationship.png"); // 16x16
-    public static final Icon PersistenceMappedSuperclass = IconLoader.getIcon("/javaee/persistenceMappedSuperclass.png"); // 16x16
-    public static final Icon PersistenceRelationship = IconLoader.getIcon("/javaee/persistenceRelationship.png"); // 16x16
-    public static final Icon PersistenceUnit = IconLoader.getIcon("/javaee/persistenceUnit.png"); // 16x16
-    public static final Icon Remote = IconLoader.getIcon("/javaee/remote.png"); // 16x16
-    public static final Icon SessionBean = IconLoader.getIcon("/javaee/sessionBean.png"); // 16x16
-    public static final Icon UpdateRunningApplication = IconLoader.getIcon("/javaee/updateRunningApplication.png"); // 16x16
-    public static final Icon Web_xml = IconLoader.getIcon("/javaee/web_xml.png"); // 16x16
-    public static final Icon WebModule = IconLoader.getIcon("/javaee/webModule.png"); // 16x16
-    public static final Icon WebModuleGroup = IconLoader.getIcon("/javaee/webModuleGroup.png"); // 16x16
-    public static final Icon WebService = IconLoader.getIcon("/javaee/WebService.png"); // 16x16
-    public static final Icon WebServiceClient = IconLoader.getIcon("/javaee/WebServiceClient.png"); // 16x16
-
-  }
-  
-  public static class Mac {
-    public static final Icon AppIconOk512 = IconLoader.getIcon("/mac/appIconOk512.png"); // 55x55
-    public static final Icon Tree_white_down_arrow = IconLoader.getIcon("/mac/tree_white_down_arrow.png"); // 11x11
-    public static final Icon Tree_white_right_arrow = IconLoader.getIcon("/mac/tree_white_right_arrow.png"); // 11x11
-
-  }
-  
-  public static class Modules {
-    public static final Icon AddContentEntry = IconLoader.getIcon("/modules/addContentEntry.png"); // 16x16
-    public static final Icon Annotation = IconLoader.getIcon("/modules/annotation.png"); // 16x16
-    public static final Icon DeleteContentFolder = IconLoader.getIcon("/modules/deleteContentFolder.png"); // 9x9
-    public static final Icon DeleteContentFolderRollover = IconLoader.getIcon("/modules/deleteContentFolderRollover.png"); // 9x9
-    public static final Icon DeleteContentRoot = IconLoader.getIcon("/modules/deleteContentRoot.png"); // 11x11
-    public static final Icon DeleteContentRootRollover = IconLoader.getIcon("/modules/deleteContentRootRollover.png"); // 11x11
-    public static final Icon Edit = IconLoader.getIcon("/modules/edit.png"); // 16x16
-    public static final Icon ExcludeRootClosed = IconLoader.getIcon("/modules/excludeRootClosed.png"); // 16x16
-    public static final Icon ExcludeRootOpened = IconLoader.getIcon("/modules/excludeRootOpened.png"); // 16x16
-    public static final Icon Library = IconLoader.getIcon("/modules/library.png"); // 16x16
-    public static final Icon Merge = IconLoader.getIcon("/modules/merge.png"); // 16x16
-    public static final Icon ModulesNode = IconLoader.getIcon("/modules/modulesNode.png"); // 16x16
-    public static final Icon Output = IconLoader.getIcon("/modules/output.png"); // 16x16
-    public static final Icon SetPackagePrefix = IconLoader.getIcon("/modules/setPackagePrefix.png"); // 9x9
-    public static final Icon SetPackagePrefixRollover = IconLoader.getIcon("/modules/setPackagePrefixRollover.png"); // 9x9
-    public static final Icon SourceClosed = IconLoader.getIcon("/modules/sourceClosed.png"); // 16x16
-    public static final Icon SourceOpened = IconLoader.getIcon("/modules/sourceOpened.png"); // 16x16
-    public static final Icon SourceRootClosed = IconLoader.getIcon("/modules/sourceRootClosed.png"); // 16x16
-    public static final Icon SourceRootOpened = IconLoader.getIcon("/modules/sourceRootOpened.png"); // 16x16
-    public static final Icon Sources = IconLoader.getIcon("/modules/sources.png"); // 16x16
-    public static final Icon Split = IconLoader.getIcon("/modules/split.png"); // 16x16
-    public static final Icon TestRootClosed = IconLoader.getIcon("/modules/testRootClosed.png"); // 16x16
-    public static final Icon TestRootOpened = IconLoader.getIcon("/modules/testRootOpened.png"); // 16x16
-    public static final Icon TestSourceClosed = IconLoader.getIcon("/modules/testSourceClosed.png"); // 16x16
-    public static final Icon TestSourceOpened = IconLoader.getIcon("/modules/testSourceOpened.png"); // 16x16
-    
-    public static class Types {
-      public static final Icon EjbModule = IconLoader.getIcon("/modules/types/ejbModule.png"); // 24x24
-      public static final Icon EmptyProjectType = IconLoader.getIcon("/modules/types/emptyProjectType.png"); // 24x24
-      public static final Icon JavaeeAppModule = IconLoader.getIcon("/modules/types/JavaeeAppModule.png"); // 24x24
-      public static final Icon JavaModule = IconLoader.getIcon("/modules/types/javaModule.png"); // 24x24
-      public static final Icon PluginModule = IconLoader.getIcon("/modules/types/pluginModule.png"); // 24x24
-      public static final Icon WebModule = IconLoader.getIcon("/modules/types/webModule.png"); // 24x24
-
-    }
-    public static final Icon UnmarkWebroot = IconLoader.getIcon("/modules/unmarkWebroot.png"); // 16x16
-    public static final Icon WebRoot = IconLoader.getIcon("/modules/webRoot.png"); // 16x16
-
-  }
-  
-  public static class Nodes {
-    public static final Icon AbstractClass = IconLoader.getIcon("/nodes/abstractClass.png"); // 16x16
-    public static final Icon AbstractException = IconLoader.getIcon("/nodes/abstractException.png"); // 16x16
-    public static final Icon AbstractMethod = IconLoader.getIcon("/nodes/abstractMethod.png"); // 16x16
-    public static final Icon Advice = IconLoader.getIcon("/nodes/advice.png"); // 16x16
-    public static final Icon Annotationtype = IconLoader.getIcon("/nodes/annotationtype.png"); // 16x16
-    public static final Icon AnonymousClass = IconLoader.getIcon("/nodes/anonymousClass.png"); // 16x16
-    public static final Icon Artifact = IconLoader.getIcon("/nodes/artifact.png"); // 16x16
-    public static final Icon Aspect = IconLoader.getIcon("/nodes/aspect.png"); // 14x14
-    public static final Icon C_plocal = IconLoader.getIcon("/nodes/c_plocal.png"); // 16x16
-    public static final Icon C_private = IconLoader.getIcon("/nodes/c_private.png"); // 16x16
-    public static final Icon C_protected = IconLoader.getIcon("/nodes/c_protected.png"); // 16x16
-    public static final Icon C_public = IconLoader.getIcon("/nodes/c_public.png"); // 16x16
-    public static final Icon Class = IconLoader.getIcon("/nodes/class.png"); // 16x16
-    public static final Icon ClassInitializer = IconLoader.getIcon("/nodes/classInitializer.png"); // 16x16
-    public static final Icon CollapseNode = IconLoader.getIcon("/nodes/collapseNode.png"); // 9x9
-    public static final Icon CompiledClassesFolder = IconLoader.getIcon("/nodes/compiledClassesFolder.png"); // 16x16
-    public static final Icon CopyOfFolder = IconLoader.getIcon("/nodes/copyOfFolder.png"); // 16x16
-    public static final Icon Cvs_global = IconLoader.getIcon("/nodes/cvs_global.png"); // 16x16
-    public static final Icon Cvs_roots = IconLoader.getIcon("/nodes/cvs_roots.png"); // 16x16
-    public static final Icon DataColumn = IconLoader.getIcon("/nodes/dataColumn.png"); // 16x16
-    public static final Icon DataSchema = IconLoader.getIcon("/nodes/dataSchema.png"); // 16x16
-    public static final Icon DataSource = IconLoader.getIcon("/nodes/DataSource.png"); // 16x16
-    public static final Icon DataTables = IconLoader.getIcon("/nodes/DataTables.png"); // 16x16
-    public static final Icon DataView = IconLoader.getIcon("/nodes/dataView.png"); // 16x16
-    public static final Icon Deploy = IconLoader.getIcon("/nodes/deploy.png"); // 16x16
-    public static final Icon Ejb = IconLoader.getIcon("/nodes/ejb.png"); // 16x16
-    public static final Icon EjbBusinessMethod = IconLoader.getIcon("/nodes/ejbBusinessMethod.png"); // 16x16
-    public static final Icon EjbCmpField = IconLoader.getIcon("/nodes/ejbCmpField.png"); // 16x16
-    public static final Icon EjbCmrField = IconLoader.getIcon("/nodes/ejbCmrField.png"); // 16x16
-    public static final Icon EjbCreateMethod = IconLoader.getIcon("/nodes/ejbCreateMethod.png"); // 16x16
-    public static final Icon EjbFinderMethod = IconLoader.getIcon("/nodes/ejbFinderMethod.png"); // 16x16
-    public static final Icon EjbPrimaryKeyClass = IconLoader.getIcon("/nodes/ejbPrimaryKeyClass.png"); // 16x16
-    public static final Icon EjbReference = IconLoader.getIcon("/nodes/ejbReference.png"); // 16x16
-    public static final Icon EmptyNode = IconLoader.getIcon("/nodes/emptyNode.png"); // 18x18
-    public static final Icon EnterpriseProject = IconLoader.getIcon("/nodes/enterpriseProject.png"); // 16x16
-    public static final Icon EntryPoints = IconLoader.getIcon("/nodes/entryPoints.png"); // 16x16
-    public static final Icon Enum = IconLoader.getIcon("/nodes/enum.png"); // 16x16
-    public static final Icon ErrorIntroduction = IconLoader.getIcon("/nodes/errorIntroduction.png"); // 16x16
-    public static final Icon ErrorMark = IconLoader.getIcon("/nodes/errorMark.png"); // 16x16
-    public static final Icon ExceptionClass = IconLoader.getIcon("/nodes/exceptionClass.png"); // 16x16
-    public static final Icon ExcludedFromCompile = IconLoader.getIcon("/nodes/excludedFromCompile.png"); // 16x16
-    public static final Icon ExpandNode = IconLoader.getIcon("/nodes/expandNode.png"); // 9x9
-    public static final Icon ExtractedFolder = IconLoader.getIcon("/nodes/extractedFolder.png"); // 16x16
-    public static final Icon Field = IconLoader.getIcon("/nodes/field.png"); // 16x16
-    public static final Icon FieldPK = IconLoader.getIcon("/nodes/fieldPK.png"); // 16x16
-    public static final Icon FinalMark = IconLoader.getIcon("/nodes/finalMark.png"); // 16x16
-    public static final Icon Folder = IconLoader.getIcon("/nodes/folder.png"); // 16x16
-    public static final Icon FolderOpen = IconLoader.getIcon("/nodes/folderOpen.png"); // 16x16
-    public static final Icon Function = IconLoader.getIcon("/nodes/function.png"); // 16x16
-    public static final Icon HomeFolder = IconLoader.getIcon("/nodes/homeFolder.png"); // 16x16
-    public static final Icon IdeaModule = IconLoader.getIcon("/nodes/ideaModule.png"); // 16x16
-    public static final Icon IdeaProject = IconLoader.getIcon("/nodes/ideaProject.png"); // 16x16
-    public static final Icon IdeaWorkspace = IconLoader.getIcon("/nodes/ideaWorkspace.png"); // 16x16
-    public static final Icon Interface = IconLoader.getIcon("/nodes/interface.png"); // 16x16
-    public static final Icon J2eeParameter = IconLoader.getIcon("/nodes/j2eeParameter.png"); // 16x16
-    public static final Icon JarDirectory = IconLoader.getIcon("/nodes/jarDirectory.png"); // 16x16
-    public static final Icon JavaDocFolder = IconLoader.getIcon("/nodes/javaDocFolder.png"); // 16x16
-    
-    public static class Jsf {
-      public static final Icon Component = IconLoader.getIcon("/nodes/jsf/component.png"); // 16x16
-      public static final Icon Converter = IconLoader.getIcon("/nodes/jsf/converter.png"); // 16x16
-      public static final Icon General = IconLoader.getIcon("/nodes/jsf/general.png"); // 16x16
-      public static final Icon GenericValue = IconLoader.getIcon("/nodes/jsf/genericValue.png"); // 18x18
-      public static final Icon ManagedBean = IconLoader.getIcon("/nodes/jsf/managedBean.png"); // 16x16
-      public static final Icon NavigationCase = IconLoader.getIcon("/nodes/jsf/navigationCase.png"); // 18x18
-      public static final Icon NavigationRule = IconLoader.getIcon("/nodes/jsf/navigationRule.png"); // 16x16
-      public static final Icon Renderer = IconLoader.getIcon("/nodes/jsf/renderer.png"); // 16x16
-      public static final Icon RenderKit = IconLoader.getIcon("/nodes/jsf/renderKit.png"); // 16x16
-      public static final Icon Validator = IconLoader.getIcon("/nodes/jsf/validator.png"); // 16x16
-
-    }
-    public static final Icon Jsr45 = IconLoader.getIcon("/nodes/jsr45.png"); // 16x16
-    public static final Icon JunitTestMark = IconLoader.getIcon("/nodes/junitTestMark.png"); // 16x16
-    public static final Icon KeymapAnt = IconLoader.getIcon("/nodes/keymapAnt.png"); // 16x16
-    public static final Icon KeymapAntOpen = IconLoader.getIcon("/nodes/keymapAntOpen.png"); // 16x16
-    public static final Icon KeymapEditor = IconLoader.getIcon("/nodes/keymapEditor.png"); // 16x16
-    public static final Icon KeymapEditorOpen = IconLoader.getIcon("/nodes/keymapEditorOpen.png"); // 16x16
-    public static final Icon KeymapMainMenu = IconLoader.getIcon("/nodes/keymapMainMenu.png"); // 16x16
-    public static final Icon KeymapOther = IconLoader.getIcon("/nodes/keymapOther.png"); // 16x16
-    public static final Icon KeymapTools = IconLoader.getIcon("/nodes/keymapTools.png"); // 16x16
-    public static final Icon KeymapToolsOpen = IconLoader.getIcon("/nodes/keymapToolsOpen.png"); // 16x16
-    public static final Icon Locked = IconLoader.getIcon("/nodes/locked.png"); // 16x16
-    public static final Icon Method = IconLoader.getIcon("/nodes/method.png"); // 16x16
-    public static final Icon ModuleClosed = IconLoader.getIcon("/nodes/ModuleClosed.png"); // 16x16
-    public static final Icon ModuleGroupClosed = IconLoader.getIcon("/nodes/moduleGroupClosed.png"); // 16x16
-    public static final Icon ModuleGroupOpen = IconLoader.getIcon("/nodes/moduleGroupOpen.png"); // 16x16
-    public static final Icon ModuleOpen = IconLoader.getIcon("/nodes/ModuleOpen.png"); // 16x16
-    public static final Icon NewException = IconLoader.getIcon("/nodes/newException.png"); // 14x14
-    public static final Icon NewFolder = IconLoader.getIcon("/nodes/newFolder.png"); // 16x16
-    public static final Icon NewParameter = IconLoader.getIcon("/nodes/newParameter.png"); // 14x14
-    public static final Icon NodePlaceholder = IconLoader.getIcon("/nodes/nodePlaceholder.png"); // 16x16
-    public static final Icon PackageClosed = IconLoader.getIcon("/nodes/packageClosed.png"); // 16x16
-    public static final Icon PackageOpen = IconLoader.getIcon("/nodes/packageOpen.png"); // 16x16
-    public static final Icon Padlock = IconLoader.getIcon("/nodes/padlock.png"); // 16x16
-    public static final Icon Parameter = IconLoader.getIcon("/nodes/parameter.png"); // 16x16
-    public static final Icon PinToolWindow = IconLoader.getIcon("/nodes/pinToolWindow.png"); // 13x13
-    public static final Icon Plugin = IconLoader.getIcon("/nodes/plugin.png"); // 16x16
-    public static final Icon Pluginnotinstalled = IconLoader.getIcon("/nodes/pluginnotinstalled.png"); // 16x16
-    public static final Icon Pluginobsolete = IconLoader.getIcon("/nodes/pluginobsolete.png"); // 16x16
-    public static final Icon Pointcut = IconLoader.getIcon("/nodes/pointcut.png"); // 16x16
-    public static final Icon PpFile = IconLoader.getIcon("/nodes/ppFile.png"); // 16x16
-    public static final Icon PpInvalid = IconLoader.getIcon("/nodes/ppInvalid.png"); // 16x16
-    public static final Icon PpJar = IconLoader.getIcon("/nodes/ppJar.png"); // 16x16
-    public static final Icon PpJdkClosed = IconLoader.getIcon("/nodes/ppJdkClosed.png"); // 16x16
-    public static final Icon PpJdkOpen = IconLoader.getIcon("/nodes/ppJdkOpen.png"); // 16x16
-    public static final Icon PpLib = IconLoader.getIcon("/nodes/ppLib.png"); // 16x16
-    public static final Icon PpLibClosed = IconLoader.getIcon("/nodes/ppLibClosed.png"); // 16x16
-    public static final Icon PpLibOpen = IconLoader.getIcon("/nodes/ppLibOpen.png"); // 16x16
-    public static final Icon PpWeb = IconLoader.getIcon("/nodes/ppWeb.png"); // 16x16
-    public static final Icon Project = IconLoader.getIcon("/nodes/project.png"); // 16x16
-    public static final Icon Property = IconLoader.getIcon("/nodes/property.png"); // 16x16
-    public static final Icon PropertyRead = IconLoader.getIcon("/nodes/propertyRead.png"); // 16x16
-    public static final Icon PropertyReadStatic = IconLoader.getIcon("/nodes/propertyReadStatic.png"); // 16x16
-    public static final Icon PropertyReadWrite = IconLoader.getIcon("/nodes/propertyReadWrite.png"); // 16x16
-    public static final Icon PropertyReadWriteStatic = IconLoader.getIcon("/nodes/propertyReadWriteStatic.png"); // 16x16
-    public static final Icon PropertyWrite = IconLoader.getIcon("/nodes/propertyWrite.png"); // 16x16
-    public static final Icon PropertyWriteStatic = IconLoader.getIcon("/nodes/propertyWriteStatic.png"); // 16x16
-    public static final Icon Read_access = IconLoader.getIcon("/nodes/read-access.png"); // 13x9
-    public static final Icon ResourceBundleClosed = IconLoader.getIcon("/nodes/resourceBundleClosed.png"); // 16x16
-    public static final Icon ResourceBundleOpen = IconLoader.getIcon("/nodes/resourceBundleOpen.png"); // 16x16
-    public static final Icon RunnableMark = IconLoader.getIcon("/nodes/runnableMark.png"); // 16x16
-    public static final Icon Rw_access = IconLoader.getIcon("/nodes/rw-access.png"); // 13x9
-    public static final Icon SecurityRole = IconLoader.getIcon("/nodes/SecurityRole.png"); // 16x16
-    public static final Icon Servlet = IconLoader.getIcon("/nodes/servlet.png"); // 16x16
-    public static final Icon SortBySeverity = IconLoader.getIcon("/nodes/sortBySeverity.png"); // 16x16
-    public static final Icon SourceFolder = IconLoader.getIcon("/nodes/sourceFolder.png"); // 16x16
-    public static final Icon Static = IconLoader.getIcon("/nodes/static.png"); // 16x16
-    public static final Icon StaticMark = IconLoader.getIcon("/nodes/staticMark.png"); // 16x16
-    public static final Icon Symlink = IconLoader.getIcon("/nodes/symlink.png"); // 16x16
-    public static final Icon TabAlert = IconLoader.getIcon("/nodes/tabAlert.png"); // 16x16
-    public static final Icon TabPin = IconLoader.getIcon("/nodes/tabPin.png"); // 16x16
-    public static final Icon Tag = IconLoader.getIcon("/nodes/tag.png"); // 16x16
-    public static final Icon TestSourceFolder = IconLoader.getIcon("/nodes/testSourceFolder.png"); // 16x16
-    public static final Icon TreeClosed = IconLoader.getIcon("/nodes/TreeClosed.png"); // 16x16
-    public static final Icon TreeOpen = IconLoader.getIcon("/nodes/TreeOpen.png"); // 16x16
-    public static final Icon Undeploy = IconLoader.getIcon("/nodes/undeploy.png"); // 16x16
-    public static final Icon UnknownJdkClosed = IconLoader.getIcon("/nodes/unknownJdkClosed.png"); // 16x16
-    public static final Icon UnknownJdkOpen = IconLoader.getIcon("/nodes/unknownJdkOpen.png"); // 16x16
-    public static final Icon UpFolder = IconLoader.getIcon("/nodes/upFolder.png"); // 16x16
-    public static final Icon UpLevel = IconLoader.getIcon("/nodes/upLevel.png"); // 16x16
-    public static final Icon Variable = IconLoader.getIcon("/nodes/variable.png"); // 16x16
-    public static final Icon WarningIntroduction = IconLoader.getIcon("/nodes/warningIntroduction.png"); // 16x16
-    public static final Icon WebFolderClosed = IconLoader.getIcon("/nodes/webFolderClosed.png"); // 16x16
-    public static final Icon WebFolderOpen = IconLoader.getIcon("/nodes/webFolderOpen.png"); // 16x16
-    public static final Icon Weblistener = IconLoader.getIcon("/nodes/weblistener.png"); // 16x16
-    public static final Icon Write_access = IconLoader.getIcon("/nodes/write-access.png"); // 13x9
-
-  }
-  
-  public static class ObjectBrowser {
-    public static final Icon AbbreviatePackageNames = IconLoader.getIcon("/objectBrowser/abbreviatePackageNames.png"); // 16x16
-    public static final Icon Browser = IconLoader.getIcon("/objectBrowser/browser.png"); // 16x16
-    public static final Icon CompactEmptyPackages = IconLoader.getIcon("/objectBrowser/compactEmptyPackages.png"); // 16x16
-    public static final Icon FlattenPackages = IconLoader.getIcon("/objectBrowser/flattenPackages.png"); // 16x16
-    public static final Icon ShowEditorHighlighting = IconLoader.getIcon("/objectBrowser/showEditorHighlighting.png"); // 16x16
-    public static final Icon ShowLibraryContents = IconLoader.getIcon("/objectBrowser/showLibraryContents.png"); // 16x16
-    public static final Icon ShowMembers = IconLoader.getIcon("/objectBrowser/showMembers.png"); // 16x16
-    public static final Icon ShowModules = IconLoader.getIcon("/objectBrowser/showModules.png"); // 16x16
-    public static final Icon SortByType = IconLoader.getIcon("/objectBrowser/sortByType.png"); // 16x16
-    public static final Icon Sorted = IconLoader.getIcon("/objectBrowser/sorted.png"); // 16x16
-    public static final Icon VisibilitySort = IconLoader.getIcon("/objectBrowser/visibilitySort.png"); // 16x16
-
-  }
-  
-  public static class Process {
-    
-    public static class Big {
-      public static final Icon Step_1 = IconLoader.getIcon("/process/big/step_1.png"); // 32x32
-      public static final Icon Step_10 = IconLoader.getIcon("/process/big/step_10.png"); // 32x32
-      public static final Icon Step_11 = IconLoader.getIcon("/process/big/step_11.png"); // 32x32
-      public static final Icon Step_12 = IconLoader.getIcon("/process/big/step_12.png"); // 32x32
-      public static final Icon Step_2 = IconLoader.getIcon("/process/big/step_2.png"); // 32x32
-      public static final Icon Step_3 = IconLoader.getIcon("/process/big/step_3.png"); // 32x32
-      public static final Icon Step_4 = IconLoader.getIcon("/process/big/step_4.png"); // 32x32
-      public static final Icon Step_5 = IconLoader.getIcon("/process/big/step_5.png"); // 32x32
-      public static final Icon Step_6 = IconLoader.getIcon("/process/big/step_6.png"); // 32x32
-      public static final Icon Step_7 = IconLoader.getIcon("/process/big/step_7.png"); // 32x32
-      public static final Icon Step_8 = IconLoader.getIcon("/process/big/step_8.png"); // 32x32
-      public static final Icon Step_9 = IconLoader.getIcon("/process/big/step_9.png"); // 32x32
-      public static final Icon Step_passive = IconLoader.getIcon("/process/big/step_passive.png"); // 32x32
-
-    }
-    public static final Icon DisabledDebug = IconLoader.getIcon("/process/disabledDebug.png"); // 13x13
-    public static final Icon DisabledRun = IconLoader.getIcon("/process/disabledRun.png"); // 13x13
-    
-    public static class FS {
-      public static final Icon Step_1 = IconLoader.getIcon("/process/fs/step_1.png"); // 16x16
-      public static final Icon Step_10 = IconLoader.getIcon("/process/fs/step_10.png"); // 16x16
-      public static final Icon Step_11 = IconLoader.getIcon("/process/fs/step_11.png"); // 16x16
-      public static final Icon Step_12 = IconLoader.getIcon("/process/fs/step_12.png"); // 16x16
-      public static final Icon Step_13 = IconLoader.getIcon("/process/fs/step_13.png"); // 16x16
-      public static final Icon Step_14 = IconLoader.getIcon("/process/fs/step_14.png"); // 16x16
-      public static final Icon Step_15 = IconLoader.getIcon("/process/fs/step_15.png"); // 16x16
-      public static final Icon Step_16 = IconLoader.getIcon("/process/fs/step_16.png"); // 16x16
-      public static final Icon Step_17 = IconLoader.getIcon("/process/fs/step_17.png"); // 16x16
-      public static final Icon Step_18 = IconLoader.getIcon("/process/fs/step_18.png"); // 16x16
-      public static final Icon Step_2 = IconLoader.getIcon("/process/fs/step_2.png"); // 16x16
-      public static final Icon Step_3 = IconLoader.getIcon("/process/fs/step_3.png"); // 16x16
-      public static final Icon Step_4 = IconLoader.getIcon("/process/fs/step_4.png"); // 16x16
-      public static final Icon Step_5 = IconLoader.getIcon("/process/fs/step_5.png"); // 16x16
-      public static final Icon Step_6 = IconLoader.getIcon("/process/fs/step_6.png"); // 16x16
-      public static final Icon Step_7 = IconLoader.getIcon("/process/fs/step_7.png"); // 16x16
-      public static final Icon Step_8 = IconLoader.getIcon("/process/fs/step_8.png"); // 16x16
-      public static final Icon Step_9 = IconLoader.getIcon("/process/fs/step_9.png"); // 16x16
-      public static final Icon Step_mask = IconLoader.getIcon("/process/fs/step_mask.png"); // 16x16
-      public static final Icon Step_passive = IconLoader.getIcon("/process/fs/step_passive.png"); // 16x16
-
-    }
-    public static final Icon Step_1 = IconLoader.getIcon("/process/step_1.png"); // 16x16
-    public static final Icon Step_10 = IconLoader.getIcon("/process/step_10.png"); // 16x16
-    public static final Icon Step_11 = IconLoader.getIcon("/process/step_11.png"); // 16x16
-    public static final Icon Step_12 = IconLoader.getIcon("/process/step_12.png"); // 16x16
-    public static final Icon Step_2 = IconLoader.getIcon("/process/step_2.png"); // 16x16
-    public static final Icon Step_3 = IconLoader.getIcon("/process/step_3.png"); // 16x16
-    public static final Icon Step_4 = IconLoader.getIcon("/process/step_4.png"); // 16x16
-    public static final Icon Step_5 = IconLoader.getIcon("/process/step_5.png"); // 16x16
-    public static final Icon Step_6 = IconLoader.getIcon("/process/step_6.png"); // 16x16
-    public static final Icon Step_7 = IconLoader.getIcon("/process/step_7.png"); // 16x16
-    public static final Icon Step_8 = IconLoader.getIcon("/process/step_8.png"); // 16x16
-    public static final Icon Step_9 = IconLoader.getIcon("/process/step_9.png"); // 16x16
-    public static final Icon Step_mask = IconLoader.getIcon("/process/step_mask.png"); // 16x16
-    public static final Icon Step_passive = IconLoader.getIcon("/process/step_passive.png"); // 16x16
-    public static final Icon Stop = IconLoader.getIcon("/process/stop.png"); // 16x16
-    public static final Icon StopHovered = IconLoader.getIcon("/process/stopHovered.png"); // 16x16
-
-  }
-  
-  public static class Providers {
-    public static final Icon Apache = IconLoader.getIcon("/providers/apache.png"); // 16x16
-    public static final Icon Bea = IconLoader.getIcon("/providers/bea.png"); // 16x16
-    public static final Icon Cvs = IconLoader.getIcon("/providers/cvs.png"); // 13x13
-    public static final Icon Eclipse = IconLoader.getIcon("/providers/eclipse.png"); // 16x16
-    public static final Icon Hibernate = IconLoader.getIcon("/providers/hibernate.png"); // 16x16
-    public static final Icon Ibm = IconLoader.getIcon("/providers/ibm.png"); // 16x16
-    public static final Icon Microsoft = IconLoader.getIcon("/providers/microsoft.png"); // 16x16
-    public static final Icon Mysql = IconLoader.getIcon("/providers/mysql.png"); // 16x16
-    public static final Icon Oracle = IconLoader.getIcon("/providers/oracle.png"); // 16x16
-    public static final Icon Postgresql = IconLoader.getIcon("/providers/postgresql.png"); // 16x16
-    public static final Icon Sqlite = IconLoader.getIcon("/providers/sqlite.png"); // 16x16
-    public static final Icon Sun = IconLoader.getIcon("/providers/sun.png"); // 16x16
-
-  }
-  
-  public static class RunConfigurations {
-    public static final Icon Applet = IconLoader.getIcon("/runConfigurations/applet.png"); // 16x16
-    public static final Icon Application = IconLoader.getIcon("/runConfigurations/application.png"); // 16x16
-    public static final Icon ConfigurationWarning = IconLoader.getIcon("/runConfigurations/configurationWarning.png"); // 16x16
-    public static final Icon HidePassed = IconLoader.getIcon("/runConfigurations/hidePassed.png"); // 16x16
-    public static final Icon IgnoredTest = IconLoader.getIcon("/runConfigurations/ignoredTest.png"); // 16x16
-    public static final Icon InvalidConfigurationLayer = IconLoader.getIcon("/runConfigurations/invalidConfigurationLayer.png"); // 16x16
     public static final Icon Junit = IconLoader.getIcon("/runConfigurations/junit.png"); // 16x16
     public static final Icon LoadingTree = IconLoader.getIcon("/runConfigurations/loadingTree.png"); // 16x16
     public static final Icon Ql_console = IconLoader.getIcon("/runConfigurations/ql_console.png"); // 16x16
@@ -2145,5 +1070,4 @@
     public static final Icon Html_id = IconLoader.getIcon("/xml/html_id.png"); // 16x16
 
   }
-}
->>>>>>> c9706cc4
+}