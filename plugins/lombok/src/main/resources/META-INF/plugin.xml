<?xml version="1.0" encoding="UTF-8"?>
<idea-plugin url="https://github.com/mplushnikov/lombok-intellij-plugin">
  <id>Lombook Plugin</id>
  <name>Lombok</name>
  <vendor url="https://github.com/mplushnikov/lombok-intellij-plugin" email="lombokplugin@plushnikov.de">Michail
    Plushnikov
  </vendor>
  <version>XXX</version>

  <idea-version since-build="201.00"/>

  <description><![CDATA[ Description will be added by gradle build]]></description>
  <category>Tools Integration</category>

  <depends>com.intellij.modules.lang</depends>
  <depends>com.intellij.modules.platform</depends>
  <depends>com.intellij.modules.java</depends>

  <extensions defaultExtensionNs="com.intellij">
    <postStartupActivity implementation="de.plushnikov.intellij.plugin.activity.LombokPluginUpdateActivity"/>
    <postStartupActivity implementation="de.plushnikov.intellij.plugin.activity.LombokProjectValidatorActivity"/>

    <applicationService serviceImplementation="de.plushnikov.intellij.plugin.processor.handler.BuilderHandler"/>
    <applicationService serviceImplementation="de.plushnikov.intellij.plugin.processor.handler.SuperBuilderHandler"/>
    <applicationService serviceImplementation="de.plushnikov.intellij.plugin.processor.handler.DelegateHandler"/>
    <applicationService
      serviceImplementation="de.plushnikov.intellij.plugin.processor.handler.EqualsAndHashCodeToStringHandler"/>

    <!-- Start of lombok Processors-->
    <applicationService serviceImplementation="de.plushnikov.intellij.plugin.processor.ValProcessor"/>

    <applicationService
      serviceImplementation="de.plushnikov.intellij.plugin.processor.modifier.ValueModifierProcessor"/>
    <applicationService
      serviceImplementation="de.plushnikov.intellij.plugin.processor.modifier.ValModifierProcessor"/>
    <applicationService
      serviceImplementation="de.plushnikov.intellij.plugin.processor.modifier.UtilityClassModifierProcessor"/>
    <applicationService
      serviceImplementation="de.plushnikov.intellij.plugin.processor.modifier.FieldDefaultsModifierProcessor"/>

    <applicationService
      serviceImplementation="de.plushnikov.intellij.plugin.processor.clazz.constructor.AllArgsConstructorProcessor"/>
    <applicationService
      serviceImplementation="de.plushnikov.intellij.plugin.processor.clazz.constructor.NoArgsConstructorProcessor"/>
    <applicationService
      serviceImplementation="de.plushnikov.intellij.plugin.processor.clazz.constructor.RequiredArgsConstructorProcessor"/>

    <applicationService serviceImplementation="de.plushnikov.intellij.plugin.processor.clazz.log.LogProcessor"/>
    <applicationService serviceImplementation="de.plushnikov.intellij.plugin.processor.clazz.log.Log4jProcessor"/>
    <applicationService serviceImplementation="de.plushnikov.intellij.plugin.processor.clazz.log.Log4j2Processor"/>
    <applicationService serviceImplementation="de.plushnikov.intellij.plugin.processor.clazz.log.Slf4jProcessor"/>
    <applicationService serviceImplementation="de.plushnikov.intellij.plugin.processor.clazz.log.XSlf4jProcessor"/>
    <applicationService serviceImplementation="de.plushnikov.intellij.plugin.processor.clazz.log.CommonsLogProcessor"/>
    <applicationService serviceImplementation="de.plushnikov.intellij.plugin.processor.clazz.log.JBossLogProcessor"/>
    <applicationService serviceImplementation="de.plushnikov.intellij.plugin.processor.clazz.log.FloggerProcessor"/>
    <applicationService serviceImplementation="de.plushnikov.intellij.plugin.processor.clazz.log.CustomLogProcessor"/>

    <applicationService serviceImplementation="de.plushnikov.intellij.plugin.processor.clazz.DataProcessor"/>
    <applicationService
      serviceImplementation="de.plushnikov.intellij.plugin.processor.clazz.EqualsAndHashCodeProcessor"/>
    <applicationService serviceImplementation="de.plushnikov.intellij.plugin.processor.clazz.GetterProcessor"/>
    <applicationService serviceImplementation="de.plushnikov.intellij.plugin.processor.clazz.SetterProcessor"/>
    <applicationService serviceImplementation="de.plushnikov.intellij.plugin.processor.clazz.ToStringProcessor"/>
    <applicationService serviceImplementation="de.plushnikov.intellij.plugin.processor.clazz.WitherProcessor"/>

    <applicationService
      serviceImplementation="de.plushnikov.intellij.plugin.processor.clazz.builder.BuilderPreDefinedInnerClassFieldProcessor"/>
    <applicationService
      serviceImplementation="de.plushnikov.intellij.plugin.processor.clazz.builder.BuilderPreDefinedInnerClassMethodProcessor"/>
    <applicationService
      serviceImplementation="de.plushnikov.intellij.plugin.processor.clazz.builder.BuilderClassProcessor"/>
    <applicationService serviceImplementation="de.plushnikov.intellij.plugin.processor.clazz.builder.BuilderProcessor"/>
    <applicationService
      serviceImplementation="de.plushnikov.intellij.plugin.processor.method.BuilderClassMethodProcessor"/>
    <applicationService serviceImplementation="de.plushnikov.intellij.plugin.processor.method.BuilderMethodProcessor"/>

    <applicationService
      serviceImplementation="de.plushnikov.intellij.plugin.processor.clazz.builder.SuperBuilderPreDefinedInnerClassFieldProcessor"/>
    <applicationService
      serviceImplementation="de.plushnikov.intellij.plugin.processor.clazz.builder.SuperBuilderPreDefinedInnerClassMethodProcessor"/>
    <applicationService
      serviceImplementation="de.plushnikov.intellij.plugin.processor.clazz.builder.SuperBuilderClassProcessor"/>
    <applicationService
      serviceImplementation="de.plushnikov.intellij.plugin.processor.clazz.builder.SuperBuilderProcessor"/>

    <applicationService serviceImplementation="de.plushnikov.intellij.plugin.processor.clazz.ValueProcessor"/>

    <applicationService serviceImplementation="de.plushnikov.intellij.plugin.processor.clazz.UtilityClassProcessor"/>

    <applicationService
      serviceImplementation="de.plushnikov.intellij.plugin.processor.clazz.fieldnameconstants.FieldNameConstantsOldProcessor"/>
    <applicationService
      serviceImplementation="de.plushnikov.intellij.plugin.processor.field.FieldNameConstantsFieldProcessor"/>

    <applicationService
      serviceImplementation="de.plushnikov.intellij.plugin.processor.clazz.fieldnameconstants.FieldNameConstantsProcessor"/>
    <applicationService
      serviceImplementation="de.plushnikov.intellij.plugin.processor.clazz.fieldnameconstants.FieldNameConstantsPredefinedInnerClassFieldProcessor"/>

    <applicationService serviceImplementation="de.plushnikov.intellij.plugin.processor.field.DelegateFieldProcessor"/>
    <applicationService serviceImplementation="de.plushnikov.intellij.plugin.processor.field.GetterFieldProcessor"/>
    <applicationService serviceImplementation="de.plushnikov.intellij.plugin.processor.field.SetterFieldProcessor"/>
    <applicationService serviceImplementation="de.plushnikov.intellij.plugin.processor.field.WitherFieldProcessor"/>

    <applicationService serviceImplementation="de.plushnikov.intellij.plugin.processor.method.DelegateMethodProcessor"/>

    <applicationService serviceImplementation="de.plushnikov.intellij.plugin.processor.CleanupProcessor"/>
    <!--    <applicationService serviceImplementation="de.plushnikov.intellij.plugin.processor.SynchronizedProcessor"/>-->

    <projectService serviceImplementation="de.plushnikov.intellij.plugin.provider.LombokProcessorProvider"/>
    <!-- END of lombok Processors-->

    <applicationService serviceImplementation="de.plushnikov.intellij.plugin.lombokconfig.ConfigDiscovery"/>
    <applicationService serviceImplementation="de.plushnikov.intellij.plugin.settings.LombokSettings"/>

    <lang.psiAugmentProvider implementation="de.plushnikov.intellij.plugin.provider.LombokAugmentProvider"/>
    <implicitUsageProvider implementation="de.plushnikov.intellij.plugin.provider.LombokImplicitUsageProvider"/>
    <projectConfigurable instance="de.plushnikov.intellij.plugin.settings.ProjectSettingsPage"/>

    <treeGenerator implementation="de.plushnikov.intellij.plugin.extension.LombokLightMethodTreeGenerator"/>

    <lang.structureViewExtension implementation="de.plushnikov.intellij.plugin.extension.LombokStructureViewExtension"/>

    <daemon.highlightInfoFilter implementation="de.plushnikov.intellij.plugin.extension.LombokHighlightErrorFilter"/>

    <fileType implementationClass="de.plushnikov.intellij.plugin.language.LombokConfigFileType" name="LOMBOK_CONFIG"
              language="Lombok.Config"
              fieldName="INSTANCE" extensions="config" fileNames="lombok.config"/>
    <lang.parserDefinition language="Lombok.Config"
                           implementationClass="de.plushnikov.intellij.plugin.language.LombokConfigParserDefinition"/>
    <lang.syntaxHighlighterFactory language="Lombok.Config"
                                   implementationClass="de.plushnikov.intellij.plugin.language.LombokConfigSyntaxHighlighterFactory"/>
    <colorSettingsPage implementation="de.plushnikov.intellij.plugin.language.LombokConfigColorSettingsPage"/>
    <completion.contributor language="Lombok.Config"
                            implementationClass="de.plushnikov.intellij.plugin.language.LombokConfigCompletionContributor"/>
    <lang.commenter language="Lombok.Config"
                    implementationClass="de.plushnikov.intellij.plugin.language.LombokConfigCommentor"/>
    <fileBasedIndex implementation="de.plushnikov.intellij.plugin.lombokconfig.LombokConfigIndex"/>

    <custom.exception.handler implementation="de.plushnikov.intellij.plugin.handler.SneakyThrowsExceptionHandler"/>

    <implicit.resource.closer
      implementation="de.plushnikov.intellij.plugin.extension.LombokCleanUpImplicitResourceCloser"/>

    <!--    <referencesSearch implementation="de.plushnikov.intellij.plugin.extension.LombokReferenceSearcher"/>-->
    <findUsagesHandlerFactory
      implementation="de.plushnikov.intellij.plugin.extension.LombokFieldFindUsagesHandlerFactory"/>

    <renameHandler implementation="de.plushnikov.intellij.plugin.extension.LombokElementRenameHandler" order="first"/>
    <renameHandler implementation="de.plushnikov.intellij.plugin.extension.LombokElementRenameVetoHandler"
                   order="first"/>
    <renamePsiElementProcessor implementation="de.plushnikov.intellij.plugin.extension.LombokRenameMethodProcessor"
                               order="first"/>
    <renamePsiElementProcessor
      implementation="de.plushnikov.intellij.plugin.extension.LombokRenameFieldReferenceProcessor"/>

    <java.elementFinder implementation="de.plushnikov.intellij.plugin.extension.LombokElementFinder" order="last"/>

    <inlineActionHandler implementation="de.plushnikov.intellij.plugin.action.inline.LombokInlineMethodHandler"/>

    <canBeFinal implementation="de.plushnikov.intellij.plugin.extension.LombokCanBeFinalHandler"/>

    <localInspection
      displayName="Lombok annotations"
      groupName="Lombok"
      shortName="Lombok"
      enabledByDefault="true"
      implementationClass="de.plushnikov.intellij.plugin.inspection.LombokInspection"/>

    <localInspection
      displayName="Deprecated Lombok annotations"
      groupName="Lombok"
      shortName="DeprecatedLombok"
      enabledByDefault="true"
      implementationClass="de.plushnikov.intellij.plugin.inspection.DeprecatedLombokAnnotationInspection"/>

    <localInspection
      displayName="@Value modifiers"
      groupPath="Lombok"
      groupName="Redundant modifiers"
      shortName="RedundantModifiersValueLombok"
      enabledByDefault="true"
      implementationClass="de.plushnikov.intellij.plugin.inspection.modifiers.RedundantModifiersOnValueLombokAnnotationInspection"/>

    <localInspection
      displayName="@UtilityClass modifiers"
      groupPath="Lombok"
      groupName="Redundant modifiers"
      shortName="RedundantModifiersUtilityClassLombok"
      enabledByDefault="false"
      implementationClass="de.plushnikov.intellij.plugin.inspection.modifiers.RedundantModifiersOnUtilityClassLombokAnnotationInspection"/>

    <localInspection
<<<<<<< HEAD
      displayName="Unnecessary final before 'val'"
      groupPath="Lombok"
      groupName="Redundant modifiers"
      shortName="RedundantModifiersValLombok"
      enabledByDefault="true"
      implementationClass="de.plushnikov.intellij.plugin.inspection.modifiers.RedundantModifiersOnValLombokAnnotationInspection"/>

    <intentionAction>
      <className>de.plushnikov.intellij.plugin.intention.valvar.to.ReplaceExplicitTypeWithValIntentionAction</className>
      <category>Lombok</category>
    </intentionAction>
    <intentionAction>
      <className>de.plushnikov.intellij.plugin.intention.valvar.to.ReplaceExplicitTypeWithVarIntentionAction</className>
      <category>Lombok</category>
    </intentionAction>
    <intentionAction>
      <className>de.plushnikov.intellij.plugin.intention.valvar.from.ReplaceValWithExplicitTypeIntentionAction</className>
      <category>Lombok</category>
    </intentionAction>
    <intentionAction>
      <className>de.plushnikov.intellij.plugin.intention.valvar.from.ReplaceVarWithExplicitTypeIntentionAction</className>
      <category>Lombok</category>
    </intentionAction>
=======
      displayName="@Slf4j"
      groupPath="Lombok"
      groupName="Redundant definitions"
      shortName="RedundantSlf4jDefinition"
      enabledByDefault="true"
      implementationClass="de.plushnikov.intellij.plugin.inspection.RedundantSlf4jDefinitionInspection"/>
>>>>>>> 459b617e

    <codeInsight.template.postfixTemplateProvider language="JAVA"
                                                  implementationClass="de.plushnikov.intellij.plugin.extension.postfix.LombokPostfixTemplateProvider"/>
  </extensions>

  <actions>
    <group id="LombokActionGroup" text="Lombok" description="Refactor code with lombok annotations"
           icon="/icons/lombok.png" popup="true">

      <action id="defaultLombokData" class="de.plushnikov.intellij.plugin.action.lombok.LombokDataAction"
              text="Default @Data"
              description="Action to replace getter/setter/equals/hashcode/toString methods with lombok @Data annotation">
      </action>
      <separator/>
      <action id="defaultLombokGetter" class="de.plushnikov.intellij.plugin.action.lombok.LombokGetterAction"
              text="Default @Getter" description="Action to replace all getter methods with lombok @Getter annotation">
      </action>
      <action id="defaultLombokSetter" class="de.plushnikov.intellij.plugin.action.lombok.LombokSetterAction"
              text="Default @Setter" description="Action to replace all setter methods with lombok @Setter annotation">
      </action>
      <action id="defaultLombokEqualsAndHashcode"
              class="de.plushnikov.intellij.plugin.action.lombok.LombokEqualsAndHashcodeAction"
              text="Default @EqualsAndHashcode"
              description="Action to replace equals and hashcode methods with lombok @EqualsAndHashcode annotation">
      </action>
      <action id="defaultLombokToString" class="de.plushnikov.intellij.plugin.action.lombok.LombokToStringAction"
              text="Default @ToString" description="Action to replace toString method with lombok @ToString annotation">
      </action>
      <separator/>
      <action id="defaultLombokLogger" class="de.plushnikov.intellij.plugin.action.lombok.LombokLoggerAction"
              text="@Log (and friends)" description="Action to replace logger with lombok @Log annotation">
      </action>

      <!--<separator/>-->
      <!--<action id="generalLombokGetter" class="de.plushnikov.intellij.plugin.action.lombok.RefactorGetterAction"-->
      <!--text="Selectable @Getter"-->
      <!--description="Action to replace some getter methods with lombok @Getter annotation">-->
      <!--</action>-->
      <!--<action id="generalLombokSetter" class="de.plushnikov.intellij.plugin.action.lombok.RefactorSetterAction"-->
      <!--text="Selectable @Setter"-->
      <!--description="Action to replace some setter methods with lombok @Setter annotation">-->
      <!--</action>-->

      <add-to-group group-id="RefactoringMenu" anchor="last"/>
    </group>
    <group id="DelombokActionGroup" text="Delombok" description="Refactor code removing lombok annotations"
           icon="/icons/delombok.png" popup="true">
      <action id="delombokAny" class="de.plushnikov.intellij.plugin.action.delombok.DelombokEverythingAction"
              text="All lombok annotations"
              description="Action to replace all lombok annotations with vanilla java methods">
      </action>
      <separator/>
      <action id="delombokData" class="de.plushnikov.intellij.plugin.action.delombok.DelombokDataAction"
              text="@Data" description="Action to replace lombok @Data annotation with vanilla java methods">
      </action>
      <action id="delombokValue" class="de.plushnikov.intellij.plugin.action.delombok.DelombokValueAction"
              text="@Value" description="Action to replace lombok @Value annotation with vanilla java methods">
      </action>
      <action id="delombokWither" class="de.plushnikov.intellij.plugin.action.delombok.DelombokWitherAction"
              text="@Wither" description="Action to replace lombok @Wither annotation with vanilla java methods">
      </action>
      <action id="delombokDelegate" class="de.plushnikov.intellij.plugin.action.delombok.DelombokDelegateAction"
              text="@Delegate" description="Action to replace lombok @Delegate annotation with vanilla java methods">
      </action>
      <action id="delombokBuilder" class="de.plushnikov.intellij.plugin.action.delombok.DelombokBuilderAction"
              text="@Builder" description="Action to replace lombok @Builder annotation with vanilla java methods">
      </action>
      <action id="delombokSuperBuilder" class="de.plushnikov.intellij.plugin.action.delombok.DelombokSuperBuilderAction"
              text="@SuperBuilder"
              description="Action to replace lombok @SuperBuilder annotation with vanilla java methods">
      </action>
      <separator/>
      <action id="delombokConstructor" class="de.plushnikov.intellij.plugin.action.delombok.DelombokConstructorAction"
              text="@Constructors"
              description="Action to replace lombok @NoArgsConstructor, @RequiredArgsConstructor and @AllArgsConstructor annotations with vanilla java methods">
      </action>
      <action id="delombokGetter" class="de.plushnikov.intellij.plugin.action.delombok.DelombokGetterAction"
              text="@Getter" description="Action to replace lombok @Getter annotation with vanilla getter methods">
      </action>
      <action id="delombokSetter" class="de.plushnikov.intellij.plugin.action.delombok.DelombokSetterAction"
              text="@Setter" description="Action to replace lombok @Setter annotation with vanilla setter methods">
      </action>
      <action id="delombokEqualsAndHashCode"
              class="de.plushnikov.intellij.plugin.action.delombok.DelombokEqualsAndHashCodeAction"
              text="@EqualsAndHashCode"
              description="Action to replace lombok @EqualsAndHashCode annotation with vanilla java methods">
      </action>
      <action id="delombokToString" class="de.plushnikov.intellij.plugin.action.delombok.DelombokToStringAction"
              text="@ToString" description="Action to replace lombok @ToString annotation with vanilla java methods">
      </action>
      <separator/>
      <action id="delombokLogger" class="de.plushnikov.intellij.plugin.action.delombok.DelombokLoggerAction"
              text="@Log (and friends)"
              description="Action to replace lombok @Log (and other) annotation with vanilla log field">
      </action>
      <action id="delombokFieldNameCostants"
              class="de.plushnikov.intellij.plugin.action.delombok.DelombokFieldNameConstantsAction"
              text="@FieldNameConstants"
              description="Action to replace lombok @FieldNameConstants annotation with vanilla java fields">
      </action>
      <action id="delombokUtilityClass" class="de.plushnikov.intellij.plugin.action.delombok.DelombokUtilityClassAction"
              text="@UtilityClass"
              description="Action to replace lombok @UtilityClass annotation with vanilla java fields">
      </action>

      <add-to-group group-id="RefactoringMenu" anchor="last"/>
    </group>
  </actions>

  <!--<li>TODO: Add generate actions for Lombok equals/hashcode, toString, getter, setter, constructor and maybe logger method</li>-->
  <!--<li>TODO: Add delombok action for @Cleanup, @Synchronized and other annotations</li>-->

  <!--TODO @Builder requires specifying 'builderClassName' if used on methods with a type parameter as return type.-->
  <!--TODO @Builder is not supported on constructors with constructor type parameters..-->
  <change-notes><![CDATA[	Change notes will be filled by gradle build ]]>
  </change-notes>
</idea-plugin><|MERGE_RESOLUTION|>--- conflicted
+++ resolved
@@ -191,7 +191,14 @@
       implementationClass="de.plushnikov.intellij.plugin.inspection.modifiers.RedundantModifiersOnUtilityClassLombokAnnotationInspection"/>
 
     <localInspection
-<<<<<<< HEAD
+      displayName="@Slf4j"
+      groupPath="Lombok"
+      groupName="Redundant definitions"
+      shortName="RedundantSlf4jDefinition"
+      enabledByDefault="true"
+      implementationClass="de.plushnikov.intellij.plugin.inspection.RedundantSlf4jDefinitionInspection"/>
+    
+    <localInspection
       displayName="Unnecessary final before 'val'"
       groupPath="Lombok"
       groupName="Redundant modifiers"
@@ -215,14 +222,6 @@
       <className>de.plushnikov.intellij.plugin.intention.valvar.from.ReplaceVarWithExplicitTypeIntentionAction</className>
       <category>Lombok</category>
     </intentionAction>
-=======
-      displayName="@Slf4j"
-      groupPath="Lombok"
-      groupName="Redundant definitions"
-      shortName="RedundantSlf4jDefinition"
-      enabledByDefault="true"
-      implementationClass="de.plushnikov.intellij.plugin.inspection.RedundantSlf4jDefinitionInspection"/>
->>>>>>> 459b617e
 
     <codeInsight.template.postfixTemplateProvider language="JAVA"
                                                   implementationClass="de.plushnikov.intellij.plugin.extension.postfix.LombokPostfixTemplateProvider"/>
