// Copyright 2000-2022 JetBrains s.r.o. and contributors. Use of this source code is governed by the Apache 2.0 license.
package org.jetbrains.kotlin.fir.testGenerator.codeinsight

<<<<<<< HEAD
import org.jetbrains.kotlin.idea.k2.codeInsight.inspections.shared.AbstractK2SharedQuickFixTest
import org.jetbrains.kotlin.idea.k2.codeInsight.inspections.shared.AbstractSharedK2InspectionTest
import org.jetbrains.kotlin.idea.k2.codeInsight.inspections.shared.AbstractSharedK2LocalInspectionTest
import org.jetbrains.kotlin.idea.k2.codeInsight.inspections.shared.idea.kdoc.AbstractSharedK2KDocHighlightingTest
import org.jetbrains.kotlin.idea.k2.inspections.tests.AbstractK2InspectionTest
import org.jetbrains.kotlin.idea.k2.inspections.tests.AbstractK2LocalInspectionTest
import org.jetbrains.kotlin.idea.k2.inspections.tests.AbstractK2QuickFixTest
=======
import org.jetbrains.kotlin.idea.k2.codeInsight.intentions.shared.AbstractK2SharedQuickFixTest
import org.jetbrains.kotlin.idea.k2.codeInsight.intentions.shared.AbstractSharedK2InspectionTest
import org.jetbrains.kotlin.idea.k2.codeInsight.intentions.shared.AbstractSharedK2LocalInspectionTest
import org.jetbrains.kotlin.idea.k2.codeInsight.intentions.shared.idea.kdoc.AbstractSharedK2KDocHighlightingTest
import org.jetbrains.kotlin.idea.k2.intentions.tests.AbstractK2InspectionTest
import org.jetbrains.kotlin.idea.k2.intentions.tests.AbstractK2LocalInspectionTest
import org.jetbrains.kotlin.idea.k2.intentions.tests.AbstractK2QuickFixTest
import org.jetbrains.kotlin.idea.k2.intentions.tests.AbstractK2QuickFixMultiModuleTest
>>>>>>> 293055dc
import org.jetbrains.kotlin.testGenerator.model.*


internal fun MutableTWorkspace.generateK2InspectionTests() {
    val idea = "idea/tests/testData/"

    testGroup("code-insight/inspections-k2/tests", testDataPath = "../../..") {
        testClass<AbstractK2LocalInspectionTest> {
            val pattern = Patterns.forRegex("^([\\w\\-_]+)\\.(kt|kts)$")
            model("${idea}/inspectionsLocal/unusedVariable", pattern = pattern)
            model("${idea}/inspectionsLocal/redundantVisibilityModifier", pattern = pattern)
            model("${idea}/inspectionsLocal/implicitThis")
            model("${idea}/inspectionsLocal/doubleNegation")
            model("${idea}/inspectionsLocal/enumValuesSoftDeprecate")
            model("${idea}/inspectionsLocal/conventionNameCalls/replaceGetOrSet")
            model("${idea}/inspectionsLocal/nullableBooleanElvis")
            model("${idea}/inspectionsLocal/redundantElvisReturnNull")
            model("${idea}/inspectionsLocal/replaceCollectionCountWithSize")
            model("${idea}/inspectionsLocal/removeToStringInStringTemplate")
<<<<<<< HEAD
            model("${idea}/inspectionsLocal/liftOut/ifToAssignment")
            model("${idea}/inspectionsLocal/liftOut/tryToAssignment")
            model("${idea}/inspectionsLocal/liftOut/whenToAssignment")
            model("${idea}/inspectionsLocal/liftOut/ifToReturn")
            model("${idea}/inspectionsLocal/liftOut/tryToReturn")
            model("${idea}/inspectionsLocal/liftOut/whenToReturn")
            model("${idea}/inspectionsLocal/inconsistentCommentForJavaParameter")
            model("${idea}/inspectionsLocal/whenWithOnlyElse")
=======
            model("${idea}/inspectionsLocal/equalsOrHashCode")
>>>>>>> 293055dc
            model("code-insight/inspections-k2/tests/testData/inspectionsLocal", pattern = pattern)
        }

        testClass<AbstractK2InspectionTest> {
            val pattern = Patterns.forRegex("^(inspections\\.test)$")
            model("${idea}/inspections/enumValuesSoftDeprecateMigration", pattern = pattern)
            model("${idea}/inspections/redundantUnitReturnType", pattern = pattern)
            model("${idea}/inspections/redundantIf", pattern = pattern)
<<<<<<< HEAD
            model("${idea}/intentions/convertToStringTemplate", pattern = pattern)
=======
            model("${idea}/inspections/equalsAndHashCode", pattern = pattern)
>>>>>>> 293055dc
        }

        testClass<AbstractK2QuickFixTest> {
            val pattern = Patterns.forRegex("^([\\w\\-_]+)\\.kt$")
            model("${idea}/quickfix/redundantIf", pattern = pattern)
            model("${idea}/quickfix/redundantModalityModifier", pattern = pattern)
            model("${idea}/quickfix/removeToStringInStringTemplate", pattern = pattern)
        }

        testClass<AbstractK2QuickFixMultiModuleTest> {
            model("code-insight/inspections-k2/tests/testData/multiModuleQuickFix", pattern = Patterns.DIRECTORY, depth = 1)
        }
    }

    testGroup("code-insight/inspections-shared/tests/k2", testDataPath = "../testData") {
        testClass<AbstractSharedK2LocalInspectionTest> {
            val pattern = Patterns.forRegex("^([\\w\\-_]+)\\.(kt|kts)$")
            model("inspectionsLocal", pattern = pattern)
        }

        testClass<AbstractSharedK2InspectionTest> {
            val pattern = Patterns.forRegex("^(inspections\\.test)$")
            model("inspections", pattern = pattern)
            model("inspectionsLocal", pattern = pattern)
        }

        testClass<AbstractSharedK2KDocHighlightingTest> {
            val pattern = Patterns.forRegex("^([\\w\\-_]+)\\.(kt|kts)$")
            model("kdoc/highlighting", pattern = pattern)
        }

        testClass<AbstractK2SharedQuickFixTest> {
            model("quickfix", pattern = Patterns.forRegex("^([\\w\\-_]+)\\.kt$"))
        }
    }
}<|MERGE_RESOLUTION|>--- conflicted
+++ resolved
@@ -1,7 +1,6 @@
 // Copyright 2000-2022 JetBrains s.r.o. and contributors. Use of this source code is governed by the Apache 2.0 license.
 package org.jetbrains.kotlin.fir.testGenerator.codeinsight
 
-<<<<<<< HEAD
 import org.jetbrains.kotlin.idea.k2.codeInsight.inspections.shared.AbstractK2SharedQuickFixTest
 import org.jetbrains.kotlin.idea.k2.codeInsight.inspections.shared.AbstractSharedK2InspectionTest
 import org.jetbrains.kotlin.idea.k2.codeInsight.inspections.shared.AbstractSharedK2LocalInspectionTest
@@ -9,16 +8,7 @@
 import org.jetbrains.kotlin.idea.k2.inspections.tests.AbstractK2InspectionTest
 import org.jetbrains.kotlin.idea.k2.inspections.tests.AbstractK2LocalInspectionTest
 import org.jetbrains.kotlin.idea.k2.inspections.tests.AbstractK2QuickFixTest
-=======
-import org.jetbrains.kotlin.idea.k2.codeInsight.intentions.shared.AbstractK2SharedQuickFixTest
-import org.jetbrains.kotlin.idea.k2.codeInsight.intentions.shared.AbstractSharedK2InspectionTest
-import org.jetbrains.kotlin.idea.k2.codeInsight.intentions.shared.AbstractSharedK2LocalInspectionTest
-import org.jetbrains.kotlin.idea.k2.codeInsight.intentions.shared.idea.kdoc.AbstractSharedK2KDocHighlightingTest
-import org.jetbrains.kotlin.idea.k2.intentions.tests.AbstractK2InspectionTest
-import org.jetbrains.kotlin.idea.k2.intentions.tests.AbstractK2LocalInspectionTest
-import org.jetbrains.kotlin.idea.k2.intentions.tests.AbstractK2QuickFixTest
 import org.jetbrains.kotlin.idea.k2.intentions.tests.AbstractK2QuickFixMultiModuleTest
->>>>>>> 293055dc
 import org.jetbrains.kotlin.testGenerator.model.*
 
 
@@ -38,7 +28,6 @@
             model("${idea}/inspectionsLocal/redundantElvisReturnNull")
             model("${idea}/inspectionsLocal/replaceCollectionCountWithSize")
             model("${idea}/inspectionsLocal/removeToStringInStringTemplate")
-<<<<<<< HEAD
             model("${idea}/inspectionsLocal/liftOut/ifToAssignment")
             model("${idea}/inspectionsLocal/liftOut/tryToAssignment")
             model("${idea}/inspectionsLocal/liftOut/whenToAssignment")
@@ -47,9 +36,7 @@
             model("${idea}/inspectionsLocal/liftOut/whenToReturn")
             model("${idea}/inspectionsLocal/inconsistentCommentForJavaParameter")
             model("${idea}/inspectionsLocal/whenWithOnlyElse")
-=======
             model("${idea}/inspectionsLocal/equalsOrHashCode")
->>>>>>> 293055dc
             model("code-insight/inspections-k2/tests/testData/inspectionsLocal", pattern = pattern)
         }
 
@@ -58,11 +45,8 @@
             model("${idea}/inspections/enumValuesSoftDeprecateMigration", pattern = pattern)
             model("${idea}/inspections/redundantUnitReturnType", pattern = pattern)
             model("${idea}/inspections/redundantIf", pattern = pattern)
-<<<<<<< HEAD
+            model("${idea}/inspections/equalsAndHashCode", pattern = pattern)
             model("${idea}/intentions/convertToStringTemplate", pattern = pattern)
-=======
-            model("${idea}/inspections/equalsAndHashCode", pattern = pattern)
->>>>>>> 293055dc
         }
 
         testClass<AbstractK2QuickFixTest> {
